trigger:
  batch: true
  branches:
    include:
    - master

pr:
  branches:
    include:
    - master

variables:
- ${{ if ne(variables['System.TeamProject'], 'public') }}:
  - group: DotNet-VSTS-Bot
  - group: DotNet-Blob-Feed
- ${{ if and(ne(variables['System.TeamProject'], 'public'), ne(variables['Build.Reason'], 'PullRequest')) }}:
  # Variables used to publish packages to blob feed
  - name: dotnetFeedUrl
    value: https://dotnetfeed.blob.core.windows.net/dotnet-core/index.json
  # Variables used by arcade to gather asset manifests
  - name: _DotNetPublishToBlobFeed
    value: true

stages:
- stage: build
  displayName: Build
  jobs:
  - template: /eng/common/templates/jobs/jobs.yml
    parameters:
      enablePublishBuildArtifacts: true
      enablePublishBuildAssets: true
      enablePublishUsingPipelines: false
      variables:
        - _BuildConfig: Release
      jobs:

      ############ LINUX BUILD ############
      - job: Build_Linux
        displayName: Linux
        timeoutInMinutes: 300
        strategy:
          matrix:
            x64:
              poolname: Hosted Ubuntu 1604
              manifest: linux-x64
              prepareDependencies: true
            ARM64:
              manifest: linux-arm64
              ${{ if eq(variables['System.TeamProject'], 'public') }}:
                poolname: Xamarin-ARM64
              ${{ if eq(variables['System.TeamProject'], 'internal') }}:
                poolname: Xamarin-ARM64-Private
        pool:
          name: $(poolname)
        steps:
        - bash: |
            git clean -ffdx
            git reset --hard HEAD
          displayName: 'Clean up working directory'

        - bash: |
            sudo apt update
            sudo apt -y install nuget libgdiplus build-essential libtool libtool-bin cmake gettext bc
          displayName: 'Prepare Linux dependencies'
          condition: eq(variables['prepareDependencies'], 'true')

        - bash: |
            sed -i "s#git://github.com/#https://dn-bot:${dncengPat}@dev.azure.com/dnceng/internal/_git/#; s#\.git\$##; s#\(url = .*\)/\(.*\)#\1-\2#" .gitmodules
          env:
            dncengPat: $(dn-bot-dotnet-build-rw-code-rw)
          displayName: 'Rewrite .gitmodules'
          condition: and(ne(variables['System.TeamProject'], 'public'), ne(variables['Build.Reason'], 'PullRequest'))

        - bash: |
            git submodule update --init -- external/llvm
            cd netcore
<<<<<<< HEAD
            ./build.sh --llvm
=======
            ./build.sh -c $(_BuildConfig)
>>>>>>> ea29349f
          displayName: 'Build (Make)'

        - bash: |
            make -C netcore nupkg
            rm -f ./artifacts/Microsoft.NETCore.Runtime.Mono*nupkg
            mkdir -p ./artifacts/log/$(_BuildConfig)
          displayName: 'Build nupkg'

        - bash: |
            make -C netcore update-tests-corefx
          displayName: 'Download CoreFX Tests'
          condition: and(succeeded(), eq(variables['System.TeamProject'], 'public'))
        
        - bash: |
            rm -rf .failures
            counter=0
            export MONO_ENV_OPTIONS="--llvm"
            tests_count=$(ls -1 netcore/corefx/tests/extracted | wc -l)
            for testdir in netcore/corefx/tests/extracted/*; do
              counter=$((counter+1))
              printf "\nProcessing ($counter / $tests_count) $(basename $testdir)\n";
              scripts/ci/./run-step.sh --label=$(basename $testdir) --timeout=10m --fatal make -C netcore run-tests-corefx-$(basename $testdir) || echo $(basename $testdir) >> .failures;
            done
            if [ -e ".failures" ]; then
              exit 1
            fi
          displayName: 'Run CoreFX Tests'
          timeoutInMinutes: 300
          continueOnError: true
          condition: and(succeeded(), eq(variables['System.TeamProject'], 'public'))

        - task: PublishTestResults@2
          inputs:
            testRunTitle: $(poolname)
            testResultsFormat: 'XUnit'
            testResultsFiles: 'netcore/corefx/tests/TestResult-*.xml'
          condition: eq(variables['System.TeamProject'], 'public')

        - bash: |
            make -C netcore xunit-summary
            if [ -e ".failures" ]; then
              printf "\n\nFailures in $(<.failures)\nSee 'Run CoreFX tests' logs if Test View shows 0 failures.\n\n";
              exit 1
            fi
          displayName: 'Validate test results'
          timeoutInMinutes: 90
          condition: eq(variables['System.TeamProject'], 'public')

        - script: ./eng/common/build.sh -c $(_BuildConfig) /p:DotNetPublishToBlobFeed=true --ci --restore --projects $(Build.SourcesDirectory)/eng/empty.proj
          displayName: Restore blob feed tasks
          condition: and(ne(variables['System.TeamProject'], 'public'), ne(variables['Build.Reason'], 'PullRequest'))

        - script: ./eng/common/msbuild.sh --ci $(Build.SourcesDirectory)/eng/publishwitharcade.proj /p:Configuration=$(_BuildConfig) /p:AzureFeedUrl=$(dotnetFeedUrl) /p:AzureAccountKey=$(dotnetfeed-storage-access-key-1) /p:AssetManifest=$(manifest)
          displayName: Publish packages to blob feed
          condition: and(ne(variables['System.TeamProject'], 'public'), ne(variables['Build.Reason'], 'PullRequest'))

      ############ MACOS BUILD ############
      - job: Build_macOS
        displayName: macOS
        timeoutInMinutes: 300
        strategy:
          matrix:
            x64:
              poolname: Hosted macOS
              manifest: osx-x64
        pool:
          name: $(poolname)
        steps:
        - bash: |
            git clean -ffdx
            git reset --hard HEAD
          displayName: 'Clean up working directory'
        - bash: |  
            brew install autoconf automake libtool gnu-sed
          displayName: 'Prepare macOS dependencies'

        - bash: |
            gsed -i "s#git://github.com/#https://dn-bot:${dncengPat}@dev.azure.com/dnceng/internal/_git/#; s#\.git\$##; s#\(url = .*\)/\(.*\)#\1-\2#" .gitmodules
          env:
            dncengPat: $(dn-bot-dotnet-build-rw-code-rw)
          displayName: 'Rewrite .gitmodules'
          condition: and(ne(variables['System.TeamProject'], 'public'), ne(variables['Build.Reason'], 'PullRequest'))

        - bash: |
            git submodule update --init -- external/llvm
            cd netcore
<<<<<<< HEAD
            ./build.sh --llvm
=======
            ./build.sh -c $(_BuildConfig)
>>>>>>> ea29349f
          displayName: 'Build (Make)'

        - bash: |
            make -C netcore nupkg
            rm -f ./artifacts/Microsoft.NETCore.Runtime.Mono*nupkg
            mkdir -p ./artifacts/log/$(_BuildConfig)
          displayName: 'Build nupkg'

        - bash: |
            make -C netcore update-tests-corefx
          displayName: 'Download CoreFX Tests'
          condition: and(succeeded(), eq(variables['System.TeamProject'], 'public'))
        
        - bash: |
            rm -rf .failures
            counter=0
            export MONO_ENV_OPTIONS="--llvm"
            tests_count=$(ls -1 netcore/corefx/tests/extracted | wc -l)
            for testdir in netcore/corefx/tests/extracted/*; do
              counter=$((counter+1))
              printf "\nProcessing ($counter / $tests_count) $(basename $testdir)\n";
              scripts/ci/./run-step.sh --label=$(basename $testdir) --timeout=10m --fatal make -C netcore run-tests-corefx-$(basename $testdir) || echo $(basename $testdir) >> .failures;
            done
            if [ -e ".failures" ]; then
              exit 1
            fi
          displayName: 'Run CoreFX Tests'
          timeoutInMinutes: 300
          continueOnError: true
          condition: and(succeeded(), eq(variables['System.TeamProject'], 'public'))

        - task: PublishTestResults@2
          inputs:
            testRunTitle: $(poolname)
            testResultsFormat: 'XUnit'
            testResultsFiles: 'netcore/corefx/tests/TestResult-*.xml'
          condition: eq(variables['System.TeamProject'], 'public')

        - bash: |
            make -C netcore xunit-summary
            if [ -e ".failures" ]; then
              printf "\n\nFailures in $(<.failures)\nSee 'Run CoreFX tests' logs if Test View shows 0 failures.\n\n";
              exit 1
            fi
          displayName: 'Validate test results'
          timeoutInMinutes: 90
          condition: eq(variables['System.TeamProject'], 'public')

        - script: ./eng/common/build.sh -c $(_BuildConfig) /p:DotNetPublishToBlobFeed=true --ci --restore --projects $(Build.SourcesDirectory)/eng/empty.proj
          displayName: Restore blob feed tasks
          condition: and(ne(variables['System.TeamProject'], 'public'), ne(variables['Build.Reason'], 'PullRequest'))

        - script: ./eng/common/msbuild.sh --ci $(Build.SourcesDirectory)/eng/publishwitharcade.proj /p:Configuration=$(_BuildConfig) /p:AzureFeedUrl=$(dotnetFeedUrl) /p:AzureAccountKey=$(dotnetfeed-storage-access-key-1) /p:AssetManifest=$(manifest)
          displayName: Publish packages to blob feed
          condition: and(ne(variables['System.TeamProject'], 'public'), ne(variables['Build.Reason'], 'PullRequest'))

      ############ WINDOWS BUILD ############
      - job: Build_Windows
        displayName: Windows
        timeoutInMinutes: 90
        strategy:
          matrix:
            x64:
              poolname: Hosted VS2017
              manifest: win-x64
        pool:
          name: $(poolname)
        steps:
        - bash: |
            git clean -ffdx
            git reset --hard HEAD
          displayName: 'Clean up working directory'
        
        - script: |
            choco install msys2 --params="/InstallDir:%CD:~0,2%\msys64 /NoUpdate /NoPath"
            %CD:~0,2%\msys64\usr\bin\pacman --noconfirm -Syyuu
            %CD:~0,2%\msys64\usr\bin\pacman --noconfirm -Syuu
            %CD:~0,2%\msys64\usr\bin\bash -lc "pacman --noconfirm -Suy"
            %CD:~0,2%\msys64\usr\bin\bash -lc "pacman --noconfirm -S --needed python2 gettext autoconf automake libtool mingw-w64-x86_64-cmake mingw-w64-x86_64-gcc mingw-w64-x86_64-make"
            copy %CD:~0,2%\msys64\mingw64\bin\mingw32-make.exe %CD:~0,2%\msys64\mingw64\bin\make.exe
          env:
            CHERE_INVOKING: yes
          displayName: 'Prepare Windows dependencies'

        - bash: |
            sed -i "s#git://github.com/#https://dn-bot:${dncengPat}@dev.azure.com/dnceng/internal/_git/#; s#\.git\$##; s#\(url = .*\)/\(.*\)#\1-\2#" .gitmodules
          env:
            dncengPat: $(dn-bot-dotnet-build-rw-code-rw)
          displayName: 'Rewrite .gitmodules'
          condition: and(ne(variables['System.TeamProject'], 'public'), ne(variables['Build.Reason'], 'PullRequest'))

        - script: |
            %CD:~0,2%\msys64\usr\bin\bash -lc "PATH=/usr/bin:/mingw64/bin:/c/hostedtoolcache/windows/dncs/2.2.203/x64:/c/Program\ Files/Git/bin ./autogen.sh --host=x86_64-w64-mingw32 --with-core=only"
            CALL msvc\run-msbuild.bat build x86_64 release "/p:PlatformToolset=v140 /p:MONO_TARGET_GC=sgen"
            %CD:~0,2%\msys64\usr\bin\bash -lc "PATH=/c/windows/System32/WindowsPowerShell/v1.0/:/usr/bin:/mingw64/bin:/c/hostedtoolcache/windows/dncs/2.2.203/x64:/c/Program\ Files/Git/bin make -C netcore bcl CORLIB_BUILD_FLAGS='-c $(_BuildConfig)'"
            MKDIR mono\mini\.libs\
            COPY msvc\build\sgen\x64\bin\Release\mono-2.0-sgen.dll mono\mini\.libs\monosgen-2.0.dll
            %CD:~0,2%\msys64\usr\bin\bash -lc "PATH=/c/windows/System32/WindowsPowerShell/v1.0/:/usr/bin:/mingw64/bin:/c/hostedtoolcache/windows/dncs/2.2.203/x64:/c/Program\ Files/Git/bin make -C netcore nupkg"
            MKDIR artifacts\log\$(_BuildConfig)\
          displayName: 'Build (MSBuild and Make)'
          env:
            CHERE_INVOKING: yes

        - powershell: eng\common\build.ps1 /p:DotNetPublishToBlobFeed=true -c $(_BuildConfig) -ci -restore -projects $(Build.SourcesDirectory)\eng\empty.proj
          displayName: Restore blob feed tasks
          condition: and(ne(variables['System.TeamProject'], 'public'), ne(variables['Build.Reason'], 'PullRequest'))

        - powershell: eng\common\msbuild.ps1 -ci $(Build.SourcesDirectory)\eng\publishwitharcade.proj /p:Configuration=$(_BuildConfig) /p:AzureFeedUrl=$(dotnetFeedUrl) /p:AzureAccountKey=$(dotnetfeed-storage-access-key-1) /p:AssetManifest=$(manifest)
          displayName: Publish packages to blob feed
          condition: and(ne(variables['System.TeamProject'], 'public'), ne(variables['Build.Reason'], 'PullRequest'))


# - ${{ if and(ne(variables['System.TeamProject'], 'public'), ne(variables['Build.Reason'], 'PullRequest')) }}:
#   - template: /eng/common/templates/post-build/post-build.yml
#     parameters:
#       enableSourceLinkValidation: false
#       enableSigningValidation: false
#       enableSymbolValidation: false
#       enableNugetValidation: true<|MERGE_RESOLUTION|>--- conflicted
+++ resolved
@@ -74,11 +74,7 @@
         - bash: |
             git submodule update --init -- external/llvm
             cd netcore
-<<<<<<< HEAD
-            ./build.sh --llvm
-=======
-            ./build.sh -c $(_BuildConfig)
->>>>>>> ea29349f
+            ./build.sh -c $(_BuildConfig) --llvm
           displayName: 'Build (Make)'
 
         - bash: |
@@ -165,11 +161,7 @@
         - bash: |
             git submodule update --init -- external/llvm
             cd netcore
-<<<<<<< HEAD
-            ./build.sh --llvm
-=======
-            ./build.sh -c $(_BuildConfig)
->>>>>>> ea29349f
+            ./build.sh -c $(_BuildConfig) --llvm
           displayName: 'Build (Make)'
 
         - bash: |
