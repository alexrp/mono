--- conflicted
+++ resolved
@@ -37,39 +37,14 @@
 
 		#region Constructors
 
-<<<<<<< HEAD
-		[MonoTODO]
 		public AnyReturnReader () 
 		{
-			throw new NotImplementedException ();
-=======
-		public AnyReturnReader () 
-		{
->>>>>>> 41897118
 		}
 		
 		#endregion // Constructors
 
 		#region Methods
 
-<<<<<<< HEAD
-		[MonoTODO]
-		public override object GetInitializer (LogicalMethodInfo methodInfo)
-		{
-			throw new NotImplementedException ();
-		}
-
-		[MonoTODO]
-		public override void Initialize (object o)
-		{
-			throw new NotImplementedException ();
-		}
-			
-		[MonoTODO]
-		public override object Read (WebResponse response, Stream responseStream)
-		{
-			throw new NotImplementedException ();
-=======
 		public override object GetInitializer (LogicalMethodInfo methodInfo)
 		{
 			return null;
@@ -84,7 +59,6 @@
 		public override object Read (WebResponse response, Stream responseStream)
 		{
 			return responseStream;
->>>>>>> 41897118
 		}
 
 		#endregion // Methods
