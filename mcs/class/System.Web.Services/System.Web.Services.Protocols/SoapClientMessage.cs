// 
// System.Web.Services.Protocols.SoapClientMessage.cs
//
// Authors:
//   Tim Coleman (tim@timcoleman.com)
//   Miguel de Icaza (miguel@ximian.com)
//
// Copyright (C) Tim Coleman, 2002
// Copyright (C) Ximian, Inc. 2003
//

//
// Permission is hereby granted, free of charge, to any person obtaining
// a copy of this software and associated documentation files (the
// "Software"), to deal in the Software without restriction, including
// without limitation the rights to use, copy, modify, merge, publish,
// distribute, sublicense, and/or sell copies of the Software, and to
// permit persons to whom the Software is furnished to do so, subject to
// the following conditions:
// 
// The above copyright notice and this permission notice shall be
// included in all copies or substantial portions of the Software.
// 
// THE SOFTWARE IS PROVIDED "AS IS", WITHOUT WARRANTY OF ANY KIND,
// EXPRESS OR IMPLIED, INCLUDING BUT NOT LIMITED TO THE WARRANTIES OF
// MERCHANTABILITY, FITNESS FOR A PARTICULAR PURPOSE AND
// NONINFRINGEMENT. IN NO EVENT SHALL THE AUTHORS OR COPYRIGHT HOLDERS BE
// LIABLE FOR ANY CLAIM, DAMAGES OR OTHER LIABILITY, WHETHER IN AN ACTION
// OF CONTRACT, TORT OR OTHERWISE, ARISING FROM, OUT OF OR IN CONNECTION
// WITH THE SOFTWARE OR THE USE OR OTHER DEALINGS IN THE SOFTWARE.
//

using System.Web.Services;
using System.Web.Services.Protocols;

namespace System.Web.Services.Protocols {
	public sealed class SoapClientMessage : SoapMessage {

		#region Fields

		SoapHttpClientProtocol client;
		string url;
		internal SoapMethodStubInfo MethodStubInfo;

		//
		// Expose this one internally
		//
		internal object [] Parameters;
		#endregion

		#region Constructors

		//
		// Constructs the SoapClientMessage
		//
		internal SoapClientMessage (SoapHttpClientProtocol client, SoapMethodStubInfo msi, string url, object [] parameters)
		{
			this.MethodStubInfo = msi;
			this.client = client;
			this.url = url;
			Parameters = parameters;
<<<<<<< HEAD
=======
#if NET_2_0
			if (SoapVersion == SoapProtocolVersion.Soap12)
				ContentType = "application/soap+xml";
#endif
>>>>>>> 41897118
		}

		#endregion 

		#region Properties

		public override string Action {
			get { return MethodStubInfo.Action; }
		}

		public SoapHttpClientProtocol Client {
			get { return client; }
		}

		public override LogicalMethodInfo MethodInfo {
			get { return MethodStubInfo.MethodInfo; }
		}

		public override bool OneWay {
			get { return MethodStubInfo.OneWay; }
		}

		public override string Url {
			get { return url; }
		}
		
#if NET_2_0
<<<<<<< HEAD
		[MonoTODO]
		[System.Runtime.InteropServices.ComVisible(false)]
		public override SoapProtocolVersion SoapVersion {
			get { throw new NotImplementedException (); }
=======
		[System.Runtime.InteropServices.ComVisible(false)]
		public override SoapProtocolVersion SoapVersion {
			get { return client.SoapVersion; }
>>>>>>> 41897118
		}
#endif

		#endregion // Properties

		#region Methods

		protected override void EnsureInStage ()
		{
			EnsureStage (SoapMessageStage.BeforeSerialize);
		}

		protected override void EnsureOutStage ()
		{
			EnsureStage (SoapMessageStage.AfterDeserialize);
		}

		#endregion // Methods
	}
}<|MERGE_RESOLUTION|>--- conflicted
+++ resolved
@@ -59,13 +59,10 @@
 			this.client = client;
 			this.url = url;
 			Parameters = parameters;
-<<<<<<< HEAD
-=======
 #if NET_2_0
 			if (SoapVersion == SoapProtocolVersion.Soap12)
 				ContentType = "application/soap+xml";
 #endif
->>>>>>> 41897118
 		}
 
 		#endregion 
@@ -93,16 +90,9 @@
 		}
 		
 #if NET_2_0
-<<<<<<< HEAD
-		[MonoTODO]
-		[System.Runtime.InteropServices.ComVisible(false)]
-		public override SoapProtocolVersion SoapVersion {
-			get { throw new NotImplementedException (); }
-=======
 		[System.Runtime.InteropServices.ComVisible(false)]
 		public override SoapProtocolVersion SoapVersion {
 			get { return client.SoapVersion; }
->>>>>>> 41897118
 		}
 #endif
 
