// Permission is hereby granted, free of charge, to any person obtaining
// a copy of this software and associated documentation files (the
// "Software"), to deal in the Software without restriction, including
// without limitation the rights to use, copy, modify, merge, publish,
// distribute, sublicense, and/or sell copies of the Software, and to
// permit persons to whom the Software is furnished to do so, subject to
// the following conditions:
// 
// The above copyright notice and this permission notice shall be
// included in all copies or substantial portions of the Software.
// 
// THE SOFTWARE IS PROVIDED "AS IS", WITHOUT WARRANTY OF ANY KIND,
// EXPRESS OR IMPLIED, INCLUDING BUT NOT LIMITED TO THE WARRANTIES OF
// MERCHANTABILITY, FITNESS FOR A PARTICULAR PURPOSE AND
// NONINFRINGEMENT. IN NO EVENT SHALL THE AUTHORS OR COPYRIGHT HOLDERS BE
// LIABLE FOR ANY CLAIM, DAMAGES OR OTHER LIABILITY, WHETHER IN AN ACTION
// OF CONTRACT, TORT OR OTHERWISE, ARISING FROM, OUT OF OR IN CONNECTION
// WITH THE SOFTWARE OR THE USE OR OTHER DEALINGS IN THE SOFTWARE.
//
// Copyright (c) 2007 Novell, Inc.
//

#if NET_2_0

using System.ComponentModel;
using System.Collections;
using System.Collections.Generic;
using System.Reflection;

namespace System.Windows.Forms {

	[ComplexBindingProperties ("DataSource", "DataMember")]
	[DefaultEvent ("CurrentChanged")]
	[DefaultProperty ("DataSource")]
	[Designer("System.Windows.Forms.Design.BindingSourceDesigner, " + Consts.AssemblySystem_Design, "System.ComponentModel.Design.IDesigner")]
	public class BindingSource : Component,
		ICancelAddNew, IDisposable, ISupportInitialize,
		IBindingListView, IBindingList, ITypedList,
		IList, ISupportInitializeNotification, ICollection,
		IComponent, ICurrencyManagerProvider, IEnumerable 
	{
		ISite site;

		IList list;
		CurrencyManager currency_manager;
		//bool list_defaulted;
		Type item_type;
		bool item_has_default_ctor;
		bool list_is_ibinding;

		object datasource;
		string datamember;

		bool raise_list_changed_events;

		bool allow_new_set;
		bool allow_new;
<<<<<<< HEAD
=======

		bool add_pending;
		int pending_add_index;
>>>>>>> 0e79d8f4

		public BindingSource (IContainer container) : this ()
		{
			container.Add (this);
		}

		public BindingSource (object dataSource, string dataMember)
		{
			datasource = dataSource;
			datamember = dataMember;

			raise_list_changed_events = true;

			ResetList ();
			ConnectCurrencyManager ();
		}

		public BindingSource () : this (null, String.Empty)
		{
		}

		IList GetListFromEnumerable (IEnumerable enumerable)
		{
			IList l = null;

			IEnumerator e = enumerable.GetEnumerator();

			if (enumerable is string) {
				/* special case this.. seems to be the only one .net special cases? */
				l = new BindingList<char> ();
			}
			else {
				/* try to figure out the type based on
				 * the first element, if there is
				 * one */
				object first = null;
				if (e.MoveNext ()) {
					first = e.Current;
				}

				if (first == null) {
					return null;
				}
				else {
					Type t = typeof (BindingList<>).MakeGenericType (new Type[] { first.GetType() });
					l = (IList)Activator.CreateInstance (t);
				}
			}

			e.Reset ();
			while (e.MoveNext ()) {
				l.Add (e.Current);
			}

			return l;
		}

		void ConnectCurrencyManager ()
		{
			currency_manager = new CurrencyManager (this);

			currency_manager.PositionChanged += delegate (object o, EventArgs args) { OnPositionChanged (args); };
			currency_manager.CurrentChanged += delegate (object o, EventArgs args) { OnCurrentChanged (args); };
			currency_manager.BindingComplete += delegate (object o, BindingCompleteEventArgs args) { OnBindingComplete (args); };
			currency_manager.DataError += delegate (object o, BindingManagerDataErrorEventArgs args) { OnDataError (args); };
			currency_manager.CurrentChanged += delegate (object o, EventArgs args) { OnCurrentChanged (args); };
			currency_manager.CurrentItemChanged += delegate (object o, EventArgs args) { OnCurrentItemChanged (args); };
		}

		void ResetList ()
		{
			IList l;
			object source = ListBindingHelper.GetList (datasource, datamember);

			// 
			// If original source is null, then create a new object list
			// Otherwise, try to infer the list item type
			//

			if (datasource == null) {
				l = new BindingList<object>();
				//list_defaulted = true;
			} else if (source == null) {
				//Infer type based on datasource and datamember,
				// where datasource is an empty IEnumerable
				// and need to find out the datamember type

				Type property_type = ListBindingHelper.GetListItemProperties (datasource) [datamember].PropertyType;
				Type t = typeof (BindingList<>).MakeGenericType (new Type [] { property_type } );
				l = (IList)Activator.CreateInstance (t);
			} else if (source is IList) {
				l = (IList)source;
			} else if (source is IEnumerable) {
				IList new_list = GetListFromEnumerable ((IEnumerable)source);
				l = new_list == null ? list : new_list;
			} else {
				Type t = typeof (BindingList<>).MakeGenericType (new Type[] { source.GetType() });
				l = (IList)Activator.CreateInstance (t);
			}

			SetList (l);
		}

		void SetList (IList l)
		{
			if (list is IBindingList)
				((IBindingList) list).ListChanged -= IBindingListChangedHandler;

			list = l;
			item_type = ListBindingHelper.GetListItemType (list);
			item_has_default_ctor = item_type.GetConstructor (new Type [0]) != null;

			list_is_ibinding = list is IBindingList;
			if (list_is_ibinding)
				((IBindingList) list).ListChanged += IBindingListChangedHandler;

			if (raise_list_changed_events)
				OnListChanged (new ListChangedEventArgs (ListChangedType.Reset, -1));
		}

		void IBindingListChangedHandler (object o, ListChangedEventArgs args)
		{
			if (raise_list_changed_events)
				OnListChanged (args);
		}

		[Browsable (false)]
		public virtual bool AllowEdit {
			get {
				if (list == null)
					return false;

				if (list.IsReadOnly)
					return false;

				if (list is IBindingList)
					return ((IBindingList)list).AllowEdit;

				return true;
			}
		}

		public virtual bool AllowNew {
			get { 
				if (allow_new_set)
					return allow_new;

				if (list is IBindingList)
					return ((IBindingList)list).AllowNew;

				if (list.IsFixedSize || list.IsReadOnly || !item_has_default_ctor)
					return false;

				return true;
			}
			set {
				if (value == allow_new && allow_new_set)
					return;

				if (value && (list.IsReadOnly || list.IsFixedSize))
					throw new InvalidOperationException ();

				allow_new_set = true;
				allow_new = value;

				if (raise_list_changed_events)
					OnListChanged (new ListChangedEventArgs (ListChangedType.Reset, -1));
			}
		}

		bool IsAddingNewHandled {
			get {
				return Events [AddingNewEvent] != null;
			}
		}

		[Browsable (false)]
		public virtual bool AllowRemove {
			get {
				if (list == null)
					return false;

				if (list.IsFixedSize || list.IsReadOnly)
					return false;

				if (list is IBindingList)
					return ((IBindingList)list).AllowRemove;

				return true;
			}
		}

		[Browsable (false)]
		public virtual int Count {
			get {
				return list.Count;
			}
		}

		[Browsable (false)]
		public virtual CurrencyManager CurrencyManager {
			get {
				return currency_manager;
			}
		}

		[Browsable (false)]
		public object Current {
			get {
				return currency_manager.Current;
			}
		}

		[DefaultValue ("")]
		[Editor("System.Windows.Forms.Design.DataMemberListEditor, " + Consts.AssemblySystem_Design, typeof(System.Drawing.Design.UITypeEditor))]
		[RefreshProperties (RefreshProperties.Repaint)]
		public string DataMember {
			get { return datamember; }
			set {
				/* we don't allow null DataMembers */
				if (value == null)
					value = String.Empty;

				if (datamember != value) {
					this.datamember = value;

					ResetList ();

					OnDataMemberChanged (EventArgs.Empty);
				}
			}
		}

		[AttributeProvider (typeof(IListSource))]
		[RefreshProperties (RefreshProperties.Repaint)]
		[DefaultValue (null)]
		public object DataSource {
			get { return datasource; }
			set {
				if (datasource != value) {
					this.datasource = value;
					datamember = String.Empty;

					ResetList ();

					OnDataSourceChanged (EventArgs.Empty);
				}
			}
		}

		[DefaultValue (null)]
		public virtual string Filter {
			get { throw new NotImplementedException (); }
			set { throw new NotImplementedException (); }
		}

		[Browsable (false)]
		public bool IsBindingSuspended {
			get { return currency_manager.IsBindingSuspended; }
		}

		[Browsable (false)]
		public virtual bool IsFixedSize {
			get { return list.IsFixedSize; }
		}

		[Browsable (false)]
		public virtual bool IsReadOnly {
			get { return list.IsReadOnly; }
		}

		[Browsable (false)]
		public virtual bool IsSorted {
			get { return (list is IBindingList) && ((IBindingList)list).IsSorted; }
		}

		[Browsable (false)]
		public virtual bool IsSynchronized {
			get { throw new NotImplementedException (); }
		}

		[Browsable (false)]
		public virtual object this [int index] {
			get { return list[index]; }
			set
			{
				list[index] = value;
			}
		}

		[Browsable (false)]
		public IList List {
			get { return list; }
		}

		[DefaultValue (-1)]
		[Browsable (false)]
		public int Position {
			get {
				return currency_manager.Position;
			}
			set {
				if (value >= Count) value = Count - 1;
				if (value < 0) value = 0;

				currency_manager.Position = value;
			}
		}

		[Browsable (false)]
		[DefaultValue (true)]
		public bool RaiseListChangedEvents {
			get { return raise_list_changed_events; }
			set { raise_list_changed_events = value; }
		}

		[DefaultValue (null)]
		public string Sort {
			get { throw new NotImplementedException (); }
			set { throw new NotImplementedException (); }
		}

		[Browsable (false)]
		[EditorBrowsable (EditorBrowsableState.Never)]
		public virtual ListSortDescriptionCollection SortDescriptions {
			get {
				if (list is IBindingListView)
					return ((IBindingListView)list).SortDescriptions;

				return null;
			}
		}

		[Browsable (false)]
		[EditorBrowsable (EditorBrowsableState.Never)]
		public virtual ListSortDirection SortDirection {
			get {
				if (list is IBindingList)
					return ((IBindingList)list).SortDirection;

				return ListSortDirection.Ascending;
			}
		}

		[Browsable (false)]
		[EditorBrowsable (EditorBrowsableState.Never)]
		public virtual PropertyDescriptor SortProperty {
			get {
				if (list is IBindingList)
					return ((IBindingList)list).SortProperty;

				return null;
			}
		}

		[Browsable (false)]
		public virtual bool SupportsAdvancedSorting {
			get { return (list is IBindingListView) && ((IBindingListView)list).SupportsAdvancedSorting; }
		}

		[Browsable (false)]
		public virtual bool SupportsChangeNotification {
			get { return true; }
		}

		[Browsable (false)]
		public virtual bool SupportsFiltering {
			get { return (list is IBindingListView) && ((IBindingListView)list).SupportsFiltering; }
		}

		[Browsable (false)]
		public virtual bool SupportsSearching {
			get { 
				return (list is IBindingList) && ((IBindingList)list).SupportsSearching;
			}
		}

		[Browsable (false)]
		public virtual bool SupportsSorting {
			get { return (list is IBindingList) && ((IBindingList)list).SupportsSorting; }
		}

		[Browsable (false)]
		public virtual object SyncRoot {
			get { 
				return list.SyncRoot;
			}
		}

		static object AddingNewEvent = new object ();
		static object BindingCompleteEvent = new object ();
		static object CurrentChangedEvent = new object ();
		static object CurrentItemChangedEvent = new object ();
		static object DataErrorEvent = new object ();
		static object DataMemberChangedEvent = new object ();
		static object DataSourceChangedEvent = new object ();
		static object ListChangedEvent = new object ();
		static object PositionChangedEvent= new object ();

		public event AddingNewEventHandler AddingNew {
			add { Events.AddHandler (AddingNewEvent, value); }
			remove { Events.RemoveHandler (AddingNewEvent, value); }
		}

		public event BindingCompleteEventHandler BindingComplete {
			add { Events.AddHandler (BindingCompleteEvent, value); }
			remove { Events.RemoveHandler (BindingCompleteEvent, value); }
		}

		public event EventHandler CurrentChanged {
			add { Events.AddHandler (CurrentChangedEvent, value); }
			remove { Events.RemoveHandler (CurrentChangedEvent, value); }
		}

		public event EventHandler CurrentItemChanged {
			add { Events.AddHandler (CurrentItemChangedEvent, value); }
			remove { Events.RemoveHandler (CurrentItemChangedEvent, value); }
		}

		public event BindingManagerDataErrorEventHandler DataError {
			add { Events.AddHandler (DataErrorEvent, value); }
			remove { Events.RemoveHandler (DataErrorEvent, value); }
		}

		public event EventHandler DataMemberChanged {
			add { Events.AddHandler (DataMemberChangedEvent, value); }
			remove { Events.RemoveHandler (DataMemberChangedEvent, value); }
		}

		public event EventHandler DataSourceChanged {
			add { Events.AddHandler (DataSourceChangedEvent, value); }
			remove { Events.RemoveHandler (DataSourceChangedEvent, value); }
		}

		public event ListChangedEventHandler ListChanged {
			add { Events.AddHandler (ListChangedEvent, value); }
			remove { Events.RemoveHandler (ListChangedEvent, value); }
		}

		public event EventHandler PositionChanged {
			add { Events.AddHandler (PositionChangedEvent, value); }
			remove { Events.RemoveHandler (PositionChangedEvent, value); }
		}

		public virtual int Add (object value)
		{
			// 
			// First (re)create the BindingList<T> based on value
			// if datasource is null and the current list is empty
			//
			if (datasource == null && list.Count == 0 && value != null) {
				Type t = typeof (BindingList<>).MakeGenericType (new Type [] { value.GetType () } );
				IList l = (IList) Activator.CreateInstance (t);
				SetList (l);
			}

			if (value != null && !item_type.IsAssignableFrom (value.GetType ()))
				throw new InvalidOperationException ("Objects added to the list must all be of the same type.");
			if (list.IsReadOnly)
				throw new NotSupportedException ("Collection is read-only.");
			if (list.IsFixedSize)
				throw new NotSupportedException ("Collection has a fixed size.");

			int idx = list.Add (value);
			if (raise_list_changed_events && !list_is_ibinding)
				OnListChanged (new ListChangedEventArgs (ListChangedType.ItemAdded, idx));

			return idx;
		}

		public virtual object AddNew ()
		{
			if (!AllowEdit)
				throw new InvalidOperationException ("Item cannot be added to a read-only or fixed-size list.");
			if (!AllowNew || (!item_has_default_ctor && !IsAddingNewHandled)) 
				throw new InvalidOperationException ("AddNew cannot be called on '" + item_type.Name +
						", since it does not have a public default ctor. Set AllowNew to true " +
						", handling AddingNew and creating the appropriate object.");

			EndEdit ();

			AddingNewEventArgs args = new AddingNewEventArgs ();
			OnAddingNew (args);

			object new_object = args.NewObject;
			if (new_object != null) {
				if (!item_type.IsAssignableFrom (new_object.GetType ()))
					throw new InvalidOperationException ("Objects added to the list must all be of the same type.");
			} else if (list is IBindingList)
				return ((IBindingList)list).AddNew ();
			else if (!item_has_default_ctor)
				throw new InvalidOperationException ("AddNew cannot be called on '" + item_type.Name +
						", since it does not have a public default ctor. Set AllowNew to true " +
						", handling AddingNew and creating the appropriate object.");
			else // fallback to default .ctor
				new_object = Activator.CreateInstance (item_type);
<<<<<<< HEAD

			int idx = list.Add (new_object);
			if (raise_list_changed_events && !list_is_ibinding)
				OnListChanged (new ListChangedEventArgs (ListChangedType.ItemAdded, idx));
=======

			int idx = list.Add (new_object);
			if (raise_list_changed_events && !list_is_ibinding)
				OnListChanged (new ListChangedEventArgs (ListChangedType.ItemAdded, idx));

			add_pending = true;
			pending_add_index = idx;
>>>>>>> 0e79d8f4

			return new_object;
		}

		[EditorBrowsable (EditorBrowsableState.Never)]
		public virtual void ApplySort (PropertyDescriptor property, ListSortDirection sort)
		{
			throw new NotImplementedException ();
		}

		[EditorBrowsable (EditorBrowsableState.Never)]
		public virtual void ApplySort (ListSortDescriptionCollection sorts)
		{
			throw new NotImplementedException ();
		}

		public void CancelEdit ()
		{
			currency_manager.CancelCurrentEdit ();
		}

		public virtual void Clear ()
		{
			if (list.IsReadOnly)
				throw new NotSupportedException ("Collection is read-only.");

			list.Clear ();
			if (raise_list_changed_events && !list_is_ibinding)
				OnListChanged (new ListChangedEventArgs (ListChangedType.Reset, -1));
		}

		public virtual bool Contains (object value)
		{
			return list.Contains (value);
		}

		public virtual void CopyTo (Array arr, int index)
		{
			list.CopyTo (arr, index);
		}

		protected override void Dispose (bool disposing)
		{
			base.Dispose (disposing);
		}

		public void EndEdit ()
		{
			currency_manager.EndCurrentEdit ();
		}

		public int Find (string propertyName, object key)
		{
			throw new NotImplementedException ();
		}

		public virtual int Find (PropertyDescriptor prop, object key)
		{
			throw new NotImplementedException ();
		}

		public virtual IEnumerator GetEnumerator ()
		{
			return this.List.GetEnumerator ();
		}

		public virtual PropertyDescriptorCollection GetItemProperties (PropertyDescriptor[] listAccessors)
		{
			return ListBindingHelper.GetListItemProperties (list, listAccessors);
		}

		public virtual string GetListName (PropertyDescriptor[] listAccessors)
		{
			return ListBindingHelper.GetListName (list, listAccessors);
		}

		public virtual CurrencyManager GetRelatedCurrencyManager (string dataMember)
		{
			throw new NotImplementedException ();
		}

		public virtual int IndexOf (object value)
		{
			return list.IndexOf (value);
		}

		public virtual void Insert (int index, object value)
		{
			if (index < 0 || index > list.Count)
				throw new ArgumentOutOfRangeException ("index");
			if (list.IsReadOnly || list.IsFixedSize)
				throw new NotSupportedException ();
			if (!item_type.IsAssignableFrom (value.GetType ()))
				throw new ArgumentException ("value");

			list.Insert (index, value);
			if (raise_list_changed_events && !list_is_ibinding)
				OnListChanged (new ListChangedEventArgs (ListChangedType.ItemAdded, index));
		}

		public void MoveFirst ()
		{
			Position = 0;
		}

		public void MoveLast ()
		{
			Position = Count - 1;
		}

		public void MoveNext ()
		{
			Position ++;
		}

		public void MovePrevious ()
		{
			Position --;
		}

		protected virtual void OnAddingNew (AddingNewEventArgs e)
		{
			AddingNewEventHandler eh = (AddingNewEventHandler)Events[AddingNewEvent];
			if (eh != null)
				eh (this, e);
		}

		protected virtual void OnBindingComplete (BindingCompleteEventArgs e)
		{
			BindingCompleteEventHandler eh = (BindingCompleteEventHandler) Events[BindingCompleteEvent];
			if (eh != null)
				eh (this, e);
		}

		protected virtual void OnCurrentChanged (EventArgs e)
		{
			EventHandler eh = (EventHandler) Events[CurrentChangedEvent];
			if (eh != null)
				eh (this, e);
		}

		protected virtual void OnCurrentItemChanged (EventArgs e)
		{
			EventHandler eh = (EventHandler) Events[CurrentItemChangedEvent];
			if (eh != null)
				eh (this, e);
		}

		protected virtual void OnDataError (BindingManagerDataErrorEventArgs e)
		{
			BindingManagerDataErrorEventHandler eh = (BindingManagerDataErrorEventHandler) Events[DataErrorEvent];
			if (eh != null)
				eh (this, e);
		}

		protected virtual void OnDataMemberChanged (EventArgs e)
		{
			EventHandler eh = (EventHandler) Events[DataMemberChangedEvent];
			if (eh != null)
				eh (this, e);
		}

		protected virtual void OnDataSourceChanged (EventArgs e)
		{
			EventHandler eh = (EventHandler) Events[DataSourceChangedEvent];
			if (eh != null)
				eh (this, e);
		}

		protected virtual void OnListChanged (ListChangedEventArgs e)
		{
			ListChangedEventHandler eh = (ListChangedEventHandler) Events[ListChangedEvent];
			if (eh != null)
				eh (this, e);
		}

		protected virtual void OnPositionChanged (EventArgs e)
		{
			EventHandler eh = (EventHandler) Events[PositionChangedEvent];
			if (eh != null)
				eh (this, e);
		}

		public virtual void Remove (object value)
		{
			if (list.IsReadOnly)
				throw new NotSupportedException ("Collection is read-only.");
			if (list.IsFixedSize)
				throw new NotSupportedException ("Collection has a fixed size.");

			int idx = list_is_ibinding ? - 1 : list.IndexOf (value);
			list.Remove (value);

			if (idx != -1 && raise_list_changed_events)
				OnListChanged (new ListChangedEventArgs (ListChangedType.ItemDeleted, idx));
		}

		public virtual void RemoveAt (int index)
		{
			if (index < 0 || index > list.Count)
				throw new ArgumentOutOfRangeException ("index");
			if (list.IsReadOnly || list.IsFixedSize)
				throw new InvalidOperationException ();

			list.RemoveAt (index);
			if (raise_list_changed_events && !list_is_ibinding)
				OnListChanged (new ListChangedEventArgs (ListChangedType.ItemDeleted, index));
		}

		public void RemoveCurrent ()
		{
			if (Position < 0)
				throw new InvalidOperationException ("Cannot remove item because there is no current item.");
			if (!AllowRemove)
				throw new InvalidOperationException ("Cannot remove item because list does not allow removal of items.");

			RemoveAt (Position);
		}

		public virtual void RemoveFilter ()
		{
			throw new NotImplementedException ();
		}

		public virtual void RemoveSort ()
		{
			throw new NotImplementedException ();
		}

		[EditorBrowsable (EditorBrowsableState.Advanced)]
		public virtual void ResetAllowNew ()
		{
			allow_new_set = false;
		}

		public void ResetBindings (bool metadataChanged)
		{
			if (metadataChanged)
				OnListChanged (new ListChangedEventArgs (ListChangedType.PropertyDescriptorChanged, 0));

			OnListChanged (new ListChangedEventArgs (ListChangedType.Reset, -1, -1));
		}

		public void ResetCurrentItem ()
		{
			OnListChanged (new ListChangedEventArgs (ListChangedType.ItemChanged, Position, -1));
		}

		public void ResetItem (int itemIndex)
		{
			OnListChanged (new ListChangedEventArgs (ListChangedType.ItemChanged, itemIndex, -1));
		}

		public void ResumeBinding ()
		{
			currency_manager.ResumeBinding ();
		}

		public void SuspendBinding ()
		{
			currency_manager.SuspendBinding ();
		}

		/* explicit interface implementations */

		void ICancelAddNew.CancelNew (int itemIndex)
		{
			if (!add_pending)
				return;

			if (itemIndex != pending_add_index)
				return;

			add_pending = false;
			list.RemoveAt (itemIndex);

			if (raise_list_changed_events && !list_is_ibinding)
				OnListChanged (new ListChangedEventArgs (ListChangedType.ItemDeleted, itemIndex));
		}

		void ICancelAddNew.EndNew (int itemIndex)
		{
			if (!add_pending)
				return;

			if (itemIndex != pending_add_index)
				return;

			add_pending = false;
		}
		
		void ISupportInitialize.BeginInit ()
		{
		}

		void ISupportInitialize.EndInit ()
		{
		}

		void IBindingList.AddIndex (PropertyDescriptor property)
		{
			if (!(list is IBindingList))
				throw new NotSupportedException();

			((IBindingList)list).AddIndex (property);
		}

		void IBindingList.RemoveIndex (PropertyDescriptor property)
		{
			if (!(list is IBindingList))
				throw new NotSupportedException();

			((IBindingList)list).RemoveIndex (property);
		}

		bool ISupportInitializeNotification.IsInitialized {
			// XXX this is likely wrong, but i can't
			// figure out how to make it return false
			get { return true; }
		}

		static object InitializedEvent = new object ();

		event EventHandler ISupportInitializeNotification.Initialized {
			add { Events.AddHandler (InitializedEvent, value); }
			remove { Events.RemoveHandler (InitializedEvent, value); }
		}

		ISite IComponent.Site {
			get { return site; }
			set { site = value; }
		}

		event EventHandler IComponent.Disposed {
			add { throw new NotImplementedException (); }
			remove { throw new NotImplementedException (); }
		}

		[MonoTODO]
		void IDisposable.Dispose ()
		{
		}
	}
}

#endif<|MERGE_RESOLUTION|>--- conflicted
+++ resolved
@@ -55,12 +55,9 @@
 
 		bool allow_new_set;
 		bool allow_new;
-<<<<<<< HEAD
-=======
 
 		bool add_pending;
 		int pending_add_index;
->>>>>>> 0e79d8f4
 
 		public BindingSource (IContainer container) : this ()
 		{
@@ -557,20 +554,13 @@
 						", handling AddingNew and creating the appropriate object.");
 			else // fallback to default .ctor
 				new_object = Activator.CreateInstance (item_type);
-<<<<<<< HEAD
 
 			int idx = list.Add (new_object);
 			if (raise_list_changed_events && !list_is_ibinding)
 				OnListChanged (new ListChangedEventArgs (ListChangedType.ItemAdded, idx));
-=======
-
-			int idx = list.Add (new_object);
-			if (raise_list_changed_events && !list_is_ibinding)
-				OnListChanged (new ListChangedEventArgs (ListChangedType.ItemAdded, idx));
 
 			add_pending = true;
 			pending_add_index = idx;
->>>>>>> 0e79d8f4
 
 			return new_object;
 		}
