/**
 * \file
 * Thread support internal calls
 *
 * Author:
 *	Dick Porter (dick@ximian.com)
 *	Paolo Molaro (lupus@ximian.com)
 *	Patrik Torstensson (patrik.torstensson@labs2.com)
 *
 * Copyright 2001-2003 Ximian, Inc (http://www.ximian.com)
 * Copyright 2004-2009 Novell, Inc (http://www.novell.com)
 * Copyright 2011 Xamarin, Inc (http://www.xamarin.com)
 * Licensed under the MIT license. See LICENSE file in the project root for full license information.
 */

#include <config.h>

#include <glib.h>
#include <string.h>

#include <mono/metadata/object.h>
#include <mono/metadata/domain-internals.h>
#include <mono/metadata/profiler-private.h>
#include <mono/metadata/threads.h>
#include <mono/metadata/threads-types.h>
#include <mono/metadata/exception.h>
#include <mono/metadata/environment.h>
#include <mono/metadata/monitor.h>
#include <mono/metadata/gc-internals.h>
#include <mono/metadata/marshal.h>
#include <mono/metadata/runtime.h>
#include <mono/metadata/object-internals.h>
#include <mono/metadata/debug-internals.h>
#include <mono/utils/monobitset.h>
#include <mono/utils/mono-compiler.h>
#include <mono/utils/mono-mmap.h>
#include <mono/utils/mono-membar.h>
#include <mono/utils/mono-time.h>
#include <mono/utils/mono-threads.h>
#include <mono/utils/mono-threads-coop.h>
#include <mono/utils/mono-tls.h>
#include <mono/utils/atomic.h>
#include <mono/utils/mono-memory-model.h>
#include <mono/utils/mono-error-internals.h>
#include <mono/utils/os-event.h>
#include <mono/utils/mono-threads-debug.h>
#include <mono/utils/unlocked.h>
#include <mono/metadata/w32handle.h>
#include <mono/metadata/w32event.h>
#include <mono/metadata/w32mutex.h>

#include <mono/metadata/reflection-internals.h>
#include <mono/metadata/abi-details.h>
#include <mono/metadata/w32error.h>
#include <mono/utils/w32api.h>
#include <mono/utils/mono-os-wait.h>
#include <mono/metadata/exception-internals.h>

#ifdef HAVE_SIGNAL_H
#include <signal.h>
#endif

#if defined(HOST_WIN32)
#include <objbase.h>

extern gboolean
mono_native_thread_join_handle (HANDLE thread_handle, gboolean close_handle);
#endif

#if defined(HOST_ANDROID) && !defined(TARGET_ARM64) && !defined(TARGET_AMD64)
#define USE_TKILL_ON_ANDROID 1
#endif

#ifdef HOST_ANDROID
#include <errno.h>

#ifdef USE_TKILL_ON_ANDROID
extern int tkill (pid_t tid, int signal);
#endif
#endif

/*#define THREAD_DEBUG(a) do { a; } while (0)*/
#define THREAD_DEBUG(a)
/*#define THREAD_WAIT_DEBUG(a) do { a; } while (0)*/
#define THREAD_WAIT_DEBUG(a)
/*#define LIBGC_DEBUG(a) do { a; } while (0)*/
#define LIBGC_DEBUG(a)

#define SPIN_TRYLOCK(i) (mono_atomic_cas_i32 (&(i), 1, 0) == 0)
#define SPIN_LOCK(i) do { \
				if (SPIN_TRYLOCK (i)) \
					break; \
			} while (1)

#define SPIN_UNLOCK(i) i = 0

#define LOCK_THREAD(thread) lock_thread((thread))
#define UNLOCK_THREAD(thread) unlock_thread((thread))

typedef union {
	gint32 ival;
	gfloat fval;
} IntFloatUnion;

typedef union {
	gint64 ival;
	gdouble fval;
} LongDoubleUnion;
 
typedef struct _StaticDataFreeList StaticDataFreeList;
struct _StaticDataFreeList {
	StaticDataFreeList *next;
	guint32 offset;
	guint32 size;
};

typedef struct {
	int idx;
	int offset;
	StaticDataFreeList *freelist;
} StaticDataInfo;

/* Controls access to the 'threads' hash table */
static void mono_threads_lock (void);
static void mono_threads_unlock (void);
static MonoCoopMutex threads_mutex;

/* Controls access to the 'joinable_threads' hash table */
#define joinable_threads_lock() mono_os_mutex_lock (&joinable_threads_mutex)
#define joinable_threads_unlock() mono_os_mutex_unlock (&joinable_threads_mutex)
static mono_mutex_t joinable_threads_mutex;

/* Holds current status of static data heap */
static StaticDataInfo thread_static_info;
static StaticDataInfo context_static_info;

/* The hash of existing threads (key is thread ID, value is
 * MonoInternalThread*) that need joining before exit
 */
static MonoGHashTable *threads=NULL;

/* List of app context GC handles.
 * Added to from mono_threads_register_app_context ().
 */
static GHashTable *contexts = NULL;

/* Cleanup queue for contexts. */
static MonoReferenceQueue *context_queue;

/*
 * Threads which are starting up and they are not in the 'threads' hash yet.
 * When mono_thread_attach_internal is called for a thread, it will be removed from this hash table.
 * Protected by mono_threads_lock ().
 */
static MonoGHashTable *threads_starting_up = NULL;

/* Contains tids */
/* Protected by the threads lock */
static GHashTable *joinable_threads;
static gint32 joinable_thread_count;

static GHashTable *pending_joinable_threads;
static gint32 pending_joinable_thread_count;

static mono_cond_t zero_pending_joinable_thread_event;

static void threads_add_pending_joinable_runtime_thread (MonoThreadInfo *mono_thread_info);
static gboolean threads_wait_pending_joinable_threads (uint32_t timeout);

#define SET_CURRENT_OBJECT(x) (mono_tls_set_thread (x))
#define GET_CURRENT_OBJECT() ((MonoInternalThread*) mono_tls_get_thread ())

/* function called at thread start */
static MonoThreadStartCB mono_thread_start_cb = NULL;

/* function called at thread attach */
static MonoThreadAttachCB mono_thread_attach_cb = NULL;

/* function called at thread cleanup */
static MonoThreadCleanupFunc mono_thread_cleanup_fn = NULL;

/* The default stack size for each thread */
static guint32 default_stacksize = 0;
#define default_stacksize_for_thread(thread) ((thread)->stack_size? (thread)->stack_size: default_stacksize)

static void context_adjust_static_data (MonoAppContext *ctx);
static void mono_free_static_data (gpointer* static_data);
static void mono_init_static_data_info (StaticDataInfo *static_data);
static guint32 mono_alloc_static_data_slot (StaticDataInfo *static_data, guint32 size, guint32 align);
static gboolean mono_thread_resume (MonoInternalThread* thread);
static void async_abort_internal (MonoInternalThread *thread, gboolean install_async_abort);
static void self_abort_internal (MonoError *error);
static void async_suspend_internal (MonoInternalThread *thread, gboolean interrupt);
static void self_suspend_internal (void);

static gboolean
mono_thread_set_interruption_requested_flags (MonoInternalThread *thread, gboolean sync);

static MonoException*
mono_thread_execute_interruption (void);

static void
mono_thread_execute_interruption_void (void);

static void ref_stack_destroy (gpointer rs);

/* Spin lock for InterlockedXXX 64 bit functions */
#define mono_interlocked_lock() mono_os_mutex_lock (&interlocked_mutex)
#define mono_interlocked_unlock() mono_os_mutex_unlock (&interlocked_mutex)
static mono_mutex_t interlocked_mutex;

/* global count of thread interruptions requested */
static gint32 thread_interruption_requested = 0;

/* Event signaled when a thread changes its background mode */
static MonoOSEvent background_change_event;

static gboolean shutting_down = FALSE;

static gint32 managed_thread_id_counter = 0;

static void
mono_threads_lock (void)
{
	mono_locks_coop_acquire (&threads_mutex, ThreadsLock);
}

static void
mono_threads_unlock (void)
{
	mono_locks_coop_release (&threads_mutex, ThreadsLock);
}


static guint32
get_next_managed_thread_id (void)
{
	return mono_atomic_inc_i32 (&managed_thread_id_counter);
}

/*
 * We separate interruptions/exceptions into either sync (they can be processed anytime,
 * normally as soon as they are set, and are set by the same thread) and async (they can't
 * be processed inside abort protected blocks and are normally set by other threads). We
 * can have both a pending sync and async interruption. In this case, the sync exception is
 * processed first. Since we clean sync flag first, mono_thread_execute_interruption must
 * also handle all sync type exceptions before the async type exceptions.
 */
enum {
	INTERRUPT_SYNC_REQUESTED_BIT = 0x1,
	INTERRUPT_ASYNC_REQUESTED_BIT = 0x2,
	INTERRUPT_REQUESTED_MASK = 0x3,
	ABORT_PROT_BLOCK_SHIFT = 2,
	ABORT_PROT_BLOCK_BITS = 8,
	ABORT_PROT_BLOCK_MASK = (((1 << ABORT_PROT_BLOCK_BITS) - 1) << ABORT_PROT_BLOCK_SHIFT)
};

static int
mono_thread_get_abort_prot_block_count (MonoInternalThread *thread)
{
	gsize state = thread->thread_state;
	return (state & ABORT_PROT_BLOCK_MASK) >> ABORT_PROT_BLOCK_SHIFT;
}

gboolean
mono_threads_is_current_thread_in_protected_block (void)
{
	MonoInternalThread *thread = mono_thread_internal_current ();

	return mono_thread_get_abort_prot_block_count (thread) > 0;
}

void
mono_threads_begin_abort_protected_block (void)
{
	MonoInternalThread *thread = mono_thread_internal_current ();
	gsize old_state, new_state;
	int new_val;
	do {
		old_state = thread->thread_state;

		new_val = ((old_state & ABORT_PROT_BLOCK_MASK) >> ABORT_PROT_BLOCK_SHIFT) + 1;
		//bounds check abort_prot_count
		g_assert (new_val > 0);
		g_assert (new_val < (1 << ABORT_PROT_BLOCK_BITS));

		new_state = old_state + (1 << ABORT_PROT_BLOCK_SHIFT);
	} while (mono_atomic_cas_ptr ((volatile gpointer *)&thread->thread_state, (gpointer)new_state, (gpointer)old_state) != (gpointer)old_state);

	/* Defer async request since we won't be able to process until exiting the block */
	if (new_val == 1 && (new_state & INTERRUPT_ASYNC_REQUESTED_BIT)) {
		mono_atomic_dec_i32 (&thread_interruption_requested);
		THREADS_INTERRUPT_DEBUG ("[%d] begin abort protected block old_state %ld new_state %ld, defer tir %d\n", thread->small_id, old_state, new_state, thread_interruption_requested);
		if (thread_interruption_requested < 0)
			g_warning ("bad thread_interruption_requested state");
	} else {
		THREADS_INTERRUPT_DEBUG ("[%d] begin abort protected block old_state %ld new_state %ld, tir %d\n", thread->small_id, old_state, new_state, thread_interruption_requested);
	}
}

static gboolean
mono_thread_state_has_interruption (gsize state)
{
	/* pending exception, self abort */
	if (state & INTERRUPT_SYNC_REQUESTED_BIT)
		return TRUE;

	/* abort, interruption, suspend */
	if ((state & INTERRUPT_ASYNC_REQUESTED_BIT) && !(state & ABORT_PROT_BLOCK_MASK))
		return TRUE;

	return FALSE;
}

gboolean
mono_threads_end_abort_protected_block (void)
{
	MonoInternalThread *thread = mono_thread_internal_current ();
	gsize old_state, new_state;
	int new_val;
	do {
		old_state = thread->thread_state;

		//bounds check abort_prot_count
		new_val = ((old_state & ABORT_PROT_BLOCK_MASK) >> ABORT_PROT_BLOCK_SHIFT) - 1;
		g_assert (new_val >= 0);
		g_assert (new_val < (1 << ABORT_PROT_BLOCK_BITS));

		new_state = old_state - (1 << ABORT_PROT_BLOCK_SHIFT);
	} while (mono_atomic_cas_ptr ((volatile gpointer *)&thread->thread_state, (gpointer)new_state, (gpointer)old_state) != (gpointer)old_state);

	if (new_val == 0 && (new_state & INTERRUPT_ASYNC_REQUESTED_BIT)) {
		mono_atomic_inc_i32 (&thread_interruption_requested);
		THREADS_INTERRUPT_DEBUG ("[%d] end abort protected block old_state %ld new_state %ld, restore tir %d\n", thread->small_id, old_state, new_state, thread_interruption_requested);
	} else {
		THREADS_INTERRUPT_DEBUG ("[%d] end abort protected block old_state %ld new_state %ld, tir %d\n", thread->small_id, old_state, new_state, thread_interruption_requested);
	}

	return mono_thread_state_has_interruption (new_state);
}

static gboolean
mono_thread_get_interruption_requested (MonoInternalThread *thread)
{
	gsize state = thread->thread_state;

	return mono_thread_state_has_interruption (state);
}

/*
 * Returns TRUE is there was a state change
 * We clear a single interruption request, sync has priority.
 */
static gboolean
mono_thread_clear_interruption_requested (MonoInternalThread *thread)
{
	gsize old_state, new_state;
	do {
		old_state = thread->thread_state;

		// no interruption to process
		if (!(old_state & INTERRUPT_SYNC_REQUESTED_BIT) &&
				(!(old_state & INTERRUPT_ASYNC_REQUESTED_BIT) || (old_state & ABORT_PROT_BLOCK_MASK)))
			return FALSE;

		if (old_state & INTERRUPT_SYNC_REQUESTED_BIT)
			new_state = old_state & ~INTERRUPT_SYNC_REQUESTED_BIT;
		else
			new_state = old_state & ~INTERRUPT_ASYNC_REQUESTED_BIT;
	} while (mono_atomic_cas_ptr ((volatile gpointer *)&thread->thread_state, (gpointer)new_state, (gpointer)old_state) != (gpointer)old_state);

	mono_atomic_dec_i32 (&thread_interruption_requested);
	THREADS_INTERRUPT_DEBUG ("[%d] clear interruption old_state %ld new_state %ld, tir %d\n", thread->small_id, old_state, new_state, thread_interruption_requested);
	if (thread_interruption_requested < 0)
		g_warning ("bad thread_interruption_requested state");
	return TRUE;
}

/* Returns TRUE is there was a state change and the interruption can be processed */
static gboolean
mono_thread_set_interruption_requested (MonoInternalThread *thread)
{
	//always force when the current thread is doing it to itself.
	gboolean sync = thread == mono_thread_internal_current ();
	/* Normally synchronous interruptions can bypass abort protection. */
	return mono_thread_set_interruption_requested_flags (thread, sync);
}

/* Returns TRUE if there was a state change and the interruption can be
 * processed.  This variant defers a self abort when inside an abort protected
 * block.  Normally this should only be done when a thread has received an
 * outside indication that it should abort.  (For example when the JIT sets a
 * flag in an finally block.)
 */

static gboolean
mono_thread_set_self_interruption_respect_abort_prot (void)
{
	MonoInternalThread *thread = mono_thread_internal_current ();
	/* N.B. Sets the ASYNC_REQUESTED_BIT for current this thread,
	 * which is unusual. */
	return mono_thread_set_interruption_requested_flags (thread, FALSE);
}

/* Returns TRUE if there was a state change and the interruption can be processed. */
static gboolean
mono_thread_set_interruption_requested_flags (MonoInternalThread *thread, gboolean sync)
{
	gsize old_state, new_state;
	do {
		old_state = thread->thread_state;

		//Already set
		if ((sync && (old_state & INTERRUPT_SYNC_REQUESTED_BIT)) ||
				(!sync && (old_state & INTERRUPT_ASYNC_REQUESTED_BIT)))
			return FALSE;

		if (sync)
			new_state = old_state | INTERRUPT_SYNC_REQUESTED_BIT;
		else
			new_state = old_state | INTERRUPT_ASYNC_REQUESTED_BIT;
	} while (mono_atomic_cas_ptr ((volatile gpointer *)&thread->thread_state, (gpointer)new_state, (gpointer)old_state) != (gpointer)old_state);

	if (sync || !(new_state & ABORT_PROT_BLOCK_MASK)) {
		mono_atomic_inc_i32 (&thread_interruption_requested);
		THREADS_INTERRUPT_DEBUG ("[%d] set interruption on [%d] old_state %ld new_state %ld, tir %d\n", mono_thread_internal_current ()->small_id, thread->small_id, old_state, new_state, thread_interruption_requested);
	} else {
		THREADS_INTERRUPT_DEBUG ("[%d] set interruption on [%d] old_state %ld new_state %ld, tir deferred %d\n", mono_thread_internal_current ()->small_id, thread->small_id, old_state, new_state, thread_interruption_requested);
	}

	return sync || !(new_state & ABORT_PROT_BLOCK_MASK);
}

static inline MonoNativeThreadId
thread_get_tid (MonoInternalThread *thread)
{
	/* We store the tid as a guint64 to keep the object layout constant between platforms */
	return MONO_UINT_TO_NATIVE_THREAD_ID (thread->tid);
}

static void ensure_synch_cs_set (MonoInternalThread *thread)
{
	MonoCoopMutex *synch_cs;

	if (thread->synch_cs != NULL) {
		return;
	}

	synch_cs = g_new0 (MonoCoopMutex, 1);
	mono_coop_mutex_init_recursive (synch_cs);

	if (mono_atomic_cas_ptr ((gpointer *)&thread->synch_cs,
					       synch_cs, NULL) != NULL) {
		/* Another thread must have installed this CS */
		mono_coop_mutex_destroy (synch_cs);
		g_free (synch_cs);
	}
}

static inline void
lock_thread (MonoInternalThread *thread)
{
	if (!thread->synch_cs)
		ensure_synch_cs_set (thread);

	g_assert (thread->synch_cs);

	mono_coop_mutex_lock (thread->synch_cs);
}

static inline void
unlock_thread (MonoInternalThread *thread)
{
	mono_coop_mutex_unlock (thread->synch_cs);
}

static inline gboolean
is_appdomainunloaded_exception (MonoClass *klass)
{
	return klass == mono_class_get_appdomain_unloaded_exception_class ();
}

static inline gboolean
is_threadabort_exception (MonoClass *klass)
{
	return klass == mono_defaults.threadabortexception_class;
}

/*
 * A special static data offset (guint32) consists of 3 parts:
 *
 * [0]   6-bit index into the array of chunks.
 * [6]   25-bit offset into the array.
 * [31]  Bit indicating thread or context static.
 */

typedef union {
	struct {
#if G_BYTE_ORDER != G_LITTLE_ENDIAN
		guint32 type : 1;
		guint32 offset : 25;
		guint32 index : 6;
#else
		guint32 index : 6;
		guint32 offset : 25;
		guint32 type : 1;
#endif
	} fields;
	guint32 raw;
} SpecialStaticOffset;

#define SPECIAL_STATIC_OFFSET_TYPE_THREAD 0
#define SPECIAL_STATIC_OFFSET_TYPE_CONTEXT 1

#define MAKE_SPECIAL_STATIC_OFFSET(idx, off, ty) \
	((SpecialStaticOffset) { .fields = { .index = (idx), .offset = (off), .type = (ty) } }.raw)
#define ACCESS_SPECIAL_STATIC_OFFSET(x,f) \
	(((SpecialStaticOffset *) &(x))->fields.f)

static gpointer
get_thread_static_data (MonoInternalThread *thread, guint32 offset)
{
	g_assert (ACCESS_SPECIAL_STATIC_OFFSET (offset, type) == SPECIAL_STATIC_OFFSET_TYPE_THREAD);

	int idx = ACCESS_SPECIAL_STATIC_OFFSET (offset, index);
	int off = ACCESS_SPECIAL_STATIC_OFFSET (offset, offset);

	return ((char *) thread->static_data [idx]) + off;
}

static gpointer
get_context_static_data (MonoAppContext *ctx, guint32 offset)
{
	g_assert (ACCESS_SPECIAL_STATIC_OFFSET (offset, type) == SPECIAL_STATIC_OFFSET_TYPE_CONTEXT);

	int idx = ACCESS_SPECIAL_STATIC_OFFSET (offset, index);
	int off = ACCESS_SPECIAL_STATIC_OFFSET (offset, offset);

	return ((char *) ctx->static_data [idx]) + off;
}

static MonoThread**
get_current_thread_ptr_for_domain (MonoDomain *domain, MonoInternalThread *thread)
{
	static MonoClassField *current_thread_field = NULL;

	guint32 offset;

	if (!current_thread_field) {
		current_thread_field = mono_class_get_field_from_name (mono_defaults.thread_class, "current_thread");
		g_assert (current_thread_field);
	}

	ERROR_DECL_VALUE (thread_vt_error);
	mono_class_vtable_checked (domain, mono_defaults.thread_class, &thread_vt_error);
	mono_error_assert_ok (&thread_vt_error);
	mono_domain_lock (domain);
	offset = GPOINTER_TO_UINT (g_hash_table_lookup (domain->special_static_fields, current_thread_field));
	mono_domain_unlock (domain);
	g_assert (offset);

	return (MonoThread **)get_thread_static_data (thread, offset);
}

static void
set_current_thread_for_domain (MonoDomain *domain, MonoInternalThread *thread, MonoThread *current)
{
	MonoThread **current_thread_ptr = get_current_thread_ptr_for_domain (domain, thread);

	g_assert (current->obj.vtable->domain == domain);

	g_assert (!*current_thread_ptr);
	*current_thread_ptr = current;
}

static MonoThread*
create_thread_object (MonoDomain *domain, MonoInternalThread *internal)
{
	MonoThread *thread;
	MonoVTable *vtable;
	ERROR_DECL (error);

	vtable = mono_class_vtable_checked (domain, mono_defaults.thread_class, error);
	mono_error_assert_ok (error);

	thread = (MonoThread*)mono_object_new_mature (vtable, error);
	/* only possible failure mode is OOM, from which we don't expect to recover. */
	mono_error_assert_ok (error);

	MONO_OBJECT_SETREF (thread, internal_thread, internal);

	return thread;
}

static MonoInternalThread*
create_internal_thread_object (void)
{
	ERROR_DECL (error);
	MonoInternalThread *thread;
	MonoVTable *vt;

	vt = mono_class_vtable_checked (mono_get_root_domain (), mono_defaults.internal_thread_class, error);
	mono_error_assert_ok (error);
	thread = (MonoInternalThread*) mono_object_new_mature (vt, error);
	/* only possible failure mode is OOM, from which we don't exect to recover */
	mono_error_assert_ok (error);

	thread->synch_cs = g_new0 (MonoCoopMutex, 1);
	mono_coop_mutex_init_recursive (thread->synch_cs);

	thread->apartment_state = ThreadApartmentState_Unknown;
	thread->managed_id = get_next_managed_thread_id ();
	if (mono_gc_is_moving ()) {
		thread->thread_pinning_ref = thread;
		MONO_GC_REGISTER_ROOT_PINNING (thread->thread_pinning_ref, MONO_ROOT_SOURCE_THREADING, NULL, "Thread Pinning Reference");
	}

	thread->priority = MONO_THREAD_PRIORITY_NORMAL;

	thread->suspended = g_new0 (MonoOSEvent, 1);
	mono_os_event_init (thread->suspended, TRUE);

	return thread;
}

static void
mono_thread_internal_set_priority (MonoInternalThread *internal, MonoThreadPriority priority)
{
	g_assert (internal);

	g_assert (priority >= MONO_THREAD_PRIORITY_LOWEST);
	g_assert (priority <= MONO_THREAD_PRIORITY_HIGHEST);
	g_assert (MONO_THREAD_PRIORITY_LOWEST < MONO_THREAD_PRIORITY_HIGHEST);

#ifdef HOST_WIN32
	BOOL res;

	g_assert (internal->native_handle);

	res = SetThreadPriority (internal->native_handle, priority - 2);
	if (!res)
		g_error ("%s: SetThreadPriority failed, error %d", __func__, GetLastError ());
#else /* HOST_WIN32 */
	pthread_t tid;
	int policy;
	struct sched_param param;
	gint res;

	tid = thread_get_tid (internal);

	res = pthread_getschedparam (tid, &policy, &param);
	if (res != 0)
		g_error ("%s: pthread_getschedparam failed, error: \"%s\" (%d)", __func__, g_strerror (res), res);

#ifdef _POSIX_PRIORITY_SCHEDULING
	int max, min;

	/* Necessary to get valid priority range */

#if defined(__PASE__)
	/* only priorities allowed by IBM i */
	min = PRIORITY_MIN;
	max = PRIORITY_MAX;
#else
	min = sched_get_priority_min (policy);
	max = sched_get_priority_max (policy);
#endif

	if (max > 0 && min >= 0 && max > min) {
		double srange, drange, sposition, dposition;
		srange = MONO_THREAD_PRIORITY_HIGHEST - MONO_THREAD_PRIORITY_LOWEST;
		drange = max - min;
		sposition = priority - MONO_THREAD_PRIORITY_LOWEST;
		dposition = (sposition / srange) * drange;
		param.sched_priority = (int)(dposition + min);
	} else
#endif
	{
		switch (policy) {
		case SCHED_FIFO:
		case SCHED_RR:
			param.sched_priority = 50;
			break;
#ifdef SCHED_BATCH
		case SCHED_BATCH:
#endif
		case SCHED_OTHER:
			param.sched_priority = 0;
			break;
		default:
			g_warning ("%s: unknown policy %d", __func__, policy);
			return;
		}
	}

#if defined(__PASE__)
	/* only scheduling param allowed by IBM i */
	res = pthread_setschedparam (tid, SCHED_OTHER, &param);
#else
	res = pthread_setschedparam (tid, policy, &param);
#endif
	if (res != 0) {
		if (res == EPERM) {
			g_warning ("%s: pthread_setschedparam failed, error: \"%s\" (%d)", __func__, g_strerror (res), res);
			return;
		}
		g_error ("%s: pthread_setschedparam failed, error: \"%s\" (%d)", __func__, g_strerror (res), res);
	}
#endif /* HOST_WIN32 */
}

static void 
mono_alloc_static_data (gpointer **static_data_ptr, guint32 offset, void *alloc_key, gboolean threadlocal);

static gboolean
mono_thread_attach_internal (MonoThread *thread, gboolean force_attach, gboolean force_domain)
{
	MonoThreadInfo *info;
	MonoInternalThread *internal;
	MonoDomain *domain, *root_domain;
	guint32 gchandle;

	g_assert (thread);

	info = mono_thread_info_current ();
	g_assert (info);

	internal = thread->internal_thread;
	g_assert (internal);

	/* It is needed to store the MonoInternalThread on the MonoThreadInfo, because of the following case:
	 *  - the MonoInternalThread TLS key is destroyed: set it to NULL
	 *  - the MonoThreadInfo TLS key is destroyed: calls mono_thread_info_detach
	 *    - it calls MonoThreadInfoCallbacks.thread_detach
	 *      - mono_thread_internal_current returns NULL -> fails to detach the MonoInternalThread. */
	mono_thread_info_set_internal_thread_gchandle (info, mono_gchandle_new ((MonoObject*) internal, FALSE));

	internal->handle = mono_threads_open_thread_handle (info->handle);
#ifdef HOST_WIN32
	internal->native_handle = OpenThread (THREAD_ALL_ACCESS, FALSE, GetCurrentThreadId ());
#endif
	internal->tid = MONO_NATIVE_THREAD_ID_TO_UINT (mono_native_thread_id_get ());
	internal->thread_info = info;
	internal->small_id = info->small_id;

	THREAD_DEBUG (g_message ("%s: (%"G_GSIZE_FORMAT") Setting current_object_key to %p", __func__, mono_native_thread_id_get (), internal));

	SET_CURRENT_OBJECT (internal);

	domain = mono_object_domain (thread);

	mono_thread_push_appdomain_ref (domain);
	if (!mono_domain_set (domain, force_domain)) {
		mono_thread_pop_appdomain_ref ();
		goto fail;
	}

	mono_threads_lock ();

	if (shutting_down && !force_attach) {
		mono_threads_unlock ();
		mono_thread_pop_appdomain_ref ();
		goto fail;
	}

	if (threads_starting_up)
		mono_g_hash_table_remove (threads_starting_up, thread);

	if (!threads) {
		threads = mono_g_hash_table_new_type (NULL, NULL, MONO_HASH_VALUE_GC, MONO_ROOT_SOURCE_THREADING, NULL, "Thread Table");
	}

	/* We don't need to duplicate thread->handle, because it is
	 * only closed when the thread object is finalized by the GC. */
	mono_g_hash_table_insert (threads, (gpointer)(gsize)(internal->tid), internal);

	/* We have to do this here because mono_thread_start_cb
	 * requires that root_domain_thread is set up. */
	if (thread_static_info.offset || thread_static_info.idx > 0) {
		/* get the current allocated size */
		guint32 offset = MAKE_SPECIAL_STATIC_OFFSET (thread_static_info.idx, thread_static_info.offset, 0);
		mono_alloc_static_data (&internal->static_data, offset, (void *) MONO_UINT_TO_NATIVE_THREAD_ID (internal->tid), TRUE);
	}

	mono_threads_unlock ();

	root_domain = mono_get_root_domain ();

	g_assert (!internal->root_domain_thread);
	if (domain != root_domain)
		MONO_OBJECT_SETREF (internal, root_domain_thread, create_thread_object (root_domain, internal));
	else
		MONO_OBJECT_SETREF (internal, root_domain_thread, thread);

	if (domain != root_domain)
		set_current_thread_for_domain (root_domain, internal, internal->root_domain_thread);

	set_current_thread_for_domain (domain, internal, thread);

	THREAD_DEBUG (g_message ("%s: Attached thread ID %"G_GSIZE_FORMAT" (handle %p)", __func__, internal->tid, internal->handle));

	return TRUE;

fail:
	mono_threads_lock ();
	if (threads_starting_up)
		mono_g_hash_table_remove (threads_starting_up, thread);
	mono_threads_unlock ();

	if (!mono_thread_info_try_get_internal_thread_gchandle (info, &gchandle))
		g_error ("%s: failed to get gchandle, info %p", __func__, info);

	mono_gchandle_free (gchandle);

	mono_thread_info_unset_internal_thread_gchandle (info);

	SET_CURRENT_OBJECT(NULL);

	return FALSE;
}

static void
mono_thread_detach_internal (MonoInternalThread *thread)
{
	MonoThreadInfo *info;
	MonoInternalThread *value;
	gboolean removed;
	guint32 gchandle;

	g_assert (mono_thread_internal_is_current (thread));

	g_assert (thread != NULL);
	SET_CURRENT_OBJECT (thread);

	info = (MonoThreadInfo*) thread->thread_info;
	g_assert (info);

	THREAD_DEBUG (g_message ("%s: mono_thread_detach for %p (%"G_GSIZE_FORMAT")", __func__, thread, (gsize)thread->tid));

	MONO_PROFILER_RAISE (thread_stopping, (thread->tid));

	/*
	* Prevent race condition between thread shutdown and runtime shutdown.
	* Including all runtime threads in the pending joinable count will make
	* sure shutdown will wait for it to get onto the joinable thread list before
	* critical resources have been cleanup (like GC memory). Threads getting onto
	* the joinable thread list should just about to exit and not blocking a potential
	* join call. Owner of threads attached to the runtime but not identified as runtime
	* threads needs to make sure thread detach calls won't race with runtime shutdown.
	*/
	threads_add_pending_joinable_runtime_thread (info);

#ifndef HOST_WIN32
	mono_w32mutex_abandon (thread);
#endif

	mono_gchandle_free (thread->abort_state_handle);
	thread->abort_state_handle = 0;

	thread->abort_exc = NULL;
	thread->current_appcontext = NULL;

	/*
	 * thread->synch_cs can be NULL if this was called after
	 * ves_icall_System_Threading_InternalThread_Thread_free_internal.
	 * This can happen only during shutdown.
	 * The shutting_down flag is not always set, so we can't assert on it.
	 */
	if (thread->synch_cs)
		LOCK_THREAD (thread);

	thread->state |= ThreadState_Stopped;
	thread->state &= ~ThreadState_Background;

	if (thread->synch_cs)
		UNLOCK_THREAD (thread);

	/*
	An interruption request has leaked to cleanup. Adjust the global counter.

	This can happen is the abort source thread finds the abortee (this) thread
	in unmanaged code. If this thread never trips back to managed code or check
	the local flag it will be left set and positively unbalance the global counter.

	Leaving the counter unbalanced will cause a performance degradation since all threads
	will now keep checking their local flags all the time.
	*/
	mono_thread_clear_interruption_requested (thread);

	mono_threads_lock ();

	g_assert (threads);

	if (!mono_g_hash_table_lookup_extended (threads, (gpointer)thread->tid, NULL, (gpointer*) &value)) {
		g_error ("%s: thread %p (tid: %p) should not have been removed yet from threads", __func__, thread, thread->tid);
	} else if (thread != value) {
		/* We have to check whether the thread object for the tid is still the same in the table because the
		 * thread might have been destroyed and the tid reused in the meantime, in which case the tid would be in
		 * the table, but with another thread object. */
		g_error ("%s: thread %p (tid: %p) do not match with value %p (tid: %p)", __func__, thread, thread->tid, value, value->tid);
	}

	removed = mono_g_hash_table_remove (threads, (gpointer)thread->tid);
	g_assert (removed);

	mono_threads_unlock ();

	/* Don't close the handle here, wait for the object finalizer
	 * to do it. Otherwise, the following race condition applies:
	 *
	 * 1) Thread exits (and mono_thread_detach_internal() closes the handle)
	 *
	 * 2) Some other handle is reassigned the same slot
	 *
	 * 3) Another thread tries to join the first thread, and
	 * blocks waiting for the reassigned handle to be signalled
	 * (which might never happen).  This is possible, because the
	 * thread calling Join() still has a reference to the first
	 * thread's object.
	 */

	mono_release_type_locks (thread);

	MONO_PROFILER_RAISE (thread_stopped, (thread->tid));
	MONO_PROFILER_RAISE (gc_root_unregister, (info->stack_start_limit));
	MONO_PROFILER_RAISE (gc_root_unregister, (info->handle_stack));

	/*
	 * This will signal async signal handlers that the thread has exited.
	 * The profiler callback needs this to be set, so it cannot be done earlier.
	 */
	mono_domain_unset ();
	mono_memory_barrier ();

	mono_thread_pop_appdomain_ref ();

	mono_free_static_data (thread->static_data);
	thread->static_data = NULL;
	ref_stack_destroy (thread->appdomain_refs);
	thread->appdomain_refs = NULL;

	g_assert (thread->suspended);
	mono_os_event_destroy (thread->suspended);
	g_free (thread->suspended);
	thread->suspended = NULL;

	if (mono_thread_cleanup_fn)
		mono_thread_cleanup_fn (thread_get_tid (thread));

	mono_memory_barrier ();

	if (mono_gc_is_moving ()) {
		MONO_GC_UNREGISTER_ROOT (thread->thread_pinning_ref);
		thread->thread_pinning_ref = NULL;
	}

	/* There is no more any guarantee that `thread` is alive */
	mono_memory_barrier ();

	SET_CURRENT_OBJECT (NULL);
	mono_domain_unset ();

	if (!mono_thread_info_try_get_internal_thread_gchandle (info, &gchandle))
		g_error ("%s: failed to get gchandle, info = %p", __func__, info);

	mono_gchandle_free (gchandle);

	mono_thread_info_unset_internal_thread_gchandle (info);

	MONO_PROFILER_RAISE (thread_exited, (thread->tid));

	/* Don't need to close the handle to this thread, even though we took a
	 * reference in mono_thread_attach (), because the GC will do it
	 * when the Thread object is finalised.
	 */
}

typedef struct {
	gint32 ref;
	MonoThread *thread;
	MonoObject *start_delegate;
	MonoObject *start_delegate_arg;
	MonoThreadStart start_func;
	gpointer start_func_arg;
	gboolean force_attach;
	gboolean failed;
	MonoCoopSem registered;
} StartInfo;

static void
fire_attach_profiler_events (MonoNativeThreadId tid)
{
	MONO_PROFILER_RAISE (thread_started, ((uintptr_t) tid));

	MonoThreadInfo *info = mono_thread_info_current ();

	MONO_PROFILER_RAISE (gc_root_register, (
		info->stack_start_limit,
		(char *) info->stack_end - (char *) info->stack_start_limit,
		MONO_ROOT_SOURCE_STACK,
		(void *) tid,
		"Thread Stack"));

	// The handle stack is a pseudo-root similar to the finalizer queues.
	MONO_PROFILER_RAISE (gc_root_register, (
		info->handle_stack,
		1,
		MONO_ROOT_SOURCE_HANDLE,
		(void *) tid,
		"Handle Stack"));
}

static guint32 WINAPI start_wrapper_internal(StartInfo *start_info, gsize *stack_ptr)
{
	ERROR_DECL (error);
	MonoThreadStart start_func;
	void *start_func_arg;
	gsize tid;
	/* 
	 * We don't create a local to hold start_info->thread, so hopefully it won't get pinned during a
	 * GC stack walk.
	 */
	MonoThread *thread;
	MonoInternalThread *internal;
	MonoObject *start_delegate;
	MonoObject *start_delegate_arg;
	MonoDomain *domain;

	thread = start_info->thread;
	internal = thread->internal_thread;
	domain = mono_object_domain (start_info->thread);

	THREAD_DEBUG (g_message ("%s: (%"G_GSIZE_FORMAT") Start wrapper", __func__, mono_native_thread_id_get ()));

	if (!mono_thread_attach_internal (thread, start_info->force_attach, FALSE)) {
		start_info->failed = TRUE;

		mono_coop_sem_post (&start_info->registered);

		if (mono_atomic_dec_i32 (&start_info->ref) == 0) {
			mono_coop_sem_destroy (&start_info->registered);
			g_free (start_info);
		}

		return 0;
	}

	mono_thread_internal_set_priority (internal, internal->priority);

	tid = internal->tid;

	start_delegate = start_info->start_delegate;
	start_delegate_arg = start_info->start_delegate_arg;
	start_func = start_info->start_func;
	start_func_arg = start_info->start_func_arg;

	/* This MUST be called before any managed code can be
	 * executed, as it calls the callback function that (for the
	 * jit) sets the lmf marker.
	 */

	if (mono_thread_start_cb)
		mono_thread_start_cb (tid, stack_ptr, start_func);

	/* On 2.0 profile (and higher), set explicitly since state might have been
	   Unknown */
	if (internal->apartment_state == ThreadApartmentState_Unknown)
		internal->apartment_state = ThreadApartmentState_MTA;

	mono_thread_init_apartment_state ();

	/* Let the thread that called Start() know we're ready */
	mono_coop_sem_post (&start_info->registered);

	if (mono_atomic_dec_i32 (&start_info->ref) == 0) {
		mono_coop_sem_destroy (&start_info->registered);
		g_free (start_info);
	}

	/* start_info is not valid anymore */
	start_info = NULL;

	/* 
	 * Call this after calling start_notify, since the profiler callback might want
	 * to lock the thread, and the lock is held by thread_start () which waits for
	 * start_notify.
	 */
	fire_attach_profiler_events ((MonoNativeThreadId) tid);

	/* if the name was set before starting, we didn't invoke the profiler callback */
	if (internal->name) {
		char *tname = g_utf16_to_utf8 (internal->name, internal->name_len, NULL, NULL, NULL);
		MONO_PROFILER_RAISE (thread_name, (internal->tid, tname));
		mono_native_thread_set_name (MONO_UINT_TO_NATIVE_THREAD_ID (internal->tid), tname);
		g_free (tname);
	}

	/* start_func is set only for unmanaged start functions */
	if (start_func) {
		start_func (start_func_arg);
	} else {
		void *args [1];

		g_assert (start_delegate != NULL);

		/* we may want to handle the exception here. See comment below on unhandled exceptions */
		args [0] = (gpointer) start_delegate_arg;
		mono_runtime_delegate_invoke_checked (start_delegate, args, error);

		if (!mono_error_ok (error)) {
			MonoException *ex = mono_error_convert_to_exception (error);

			g_assert (ex != NULL);
			MonoClass *klass = mono_object_get_class (&ex->object);
			if ((mono_runtime_unhandled_exception_policy_get () != MONO_UNHANDLED_POLICY_LEGACY) &&
			    !is_threadabort_exception (klass)) {
				mono_unhandled_exception (&ex->object);
				mono_invoke_unhandled_exception_hook (&ex->object);
				g_assert_not_reached ();
			}
		} else {
			mono_error_cleanup (error);
		}
	}

	/* If the thread calls ExitThread at all, this remaining code
	 * will not be executed, but the main thread will eventually
	 * call mono_thread_detach_internal() on this thread's behalf.
	 */

	THREAD_DEBUG (g_message ("%s: (%"G_GSIZE_FORMAT") Start wrapper terminating", __func__, mono_native_thread_id_get ()));

	/* Do any cleanup needed for apartment state. This
	 * cannot be done in mono_thread_detach_internal since
	 * mono_thread_detach_internal could be  called for a
	 * thread other than the current thread.
	 * mono_thread_cleanup_apartment_state cleans up apartment
	 * for the current thead */
	mono_thread_cleanup_apartment_state ();

	mono_thread_detach_internal (internal);

	return 0;
}

static gsize WINAPI
start_wrapper (gpointer data)
{
	StartInfo *start_info;
	MonoThreadInfo *info;
	gsize res;

	start_info = (StartInfo*) data;
	g_assert (start_info);

	info = mono_thread_info_attach ();
	info->runtime_thread = TRUE;

	/* Run the actual main function of the thread */
	res = start_wrapper_internal (start_info, info->stack_end);

	mono_thread_info_exit (res);

	g_assert_not_reached ();
}

/*
 * create_thread:
 *
 *   Common thread creation code.
 * LOCKING: Acquires the threads lock.
 */
static gboolean
create_thread (MonoThread *thread, MonoInternalThread *internal, MonoObject *start_delegate, MonoThreadStart start_func, gpointer start_func_arg,
	MonoThreadCreateFlags flags, MonoError *error)
{
	StartInfo *start_info = NULL;
	MonoNativeThreadId tid;
	gboolean ret;
	gsize stack_set_size;

	if (start_delegate)
		g_assert (!start_func && !start_func_arg);
	if (start_func)
		g_assert (!start_delegate);

	if (flags & MONO_THREAD_CREATE_FLAGS_THREADPOOL) {
		g_assert (!(flags & MONO_THREAD_CREATE_FLAGS_DEBUGGER));
		g_assert (!(flags & MONO_THREAD_CREATE_FLAGS_FORCE_CREATE));
	}
	if (flags & MONO_THREAD_CREATE_FLAGS_DEBUGGER) {
		g_assert (!(flags & MONO_THREAD_CREATE_FLAGS_THREADPOOL));
		g_assert (!(flags & MONO_THREAD_CREATE_FLAGS_FORCE_CREATE));
	}

	/*
	 * Join joinable threads to prevent running out of threads since the finalizer
	 * thread might be blocked/backlogged.
	 */
	mono_threads_join_threads ();

	error_init (error);

	mono_threads_lock ();
	if (shutting_down && !(flags & MONO_THREAD_CREATE_FLAGS_FORCE_CREATE)) {
		mono_threads_unlock ();
		return FALSE;
	}
	if (threads_starting_up == NULL) {
		threads_starting_up = mono_g_hash_table_new_type (NULL, NULL, MONO_HASH_KEY_VALUE_GC, MONO_ROOT_SOURCE_THREADING, NULL, "Thread Starting Table");
	}
	mono_g_hash_table_insert (threads_starting_up, thread, thread);
	mono_threads_unlock ();

	internal->threadpool_thread = flags & MONO_THREAD_CREATE_FLAGS_THREADPOOL;
	if (internal->threadpool_thread)
		mono_thread_set_state (internal, ThreadState_Background);

	internal->debugger_thread = flags & MONO_THREAD_CREATE_FLAGS_DEBUGGER;

	start_info = g_new0 (StartInfo, 1);
	start_info->ref = 2;
	start_info->thread = thread;
	start_info->start_delegate = start_delegate;
	start_info->start_delegate_arg = thread->start_obj;
	start_info->start_func = start_func;
	start_info->start_func_arg = start_func_arg;
	start_info->force_attach = flags & MONO_THREAD_CREATE_FLAGS_FORCE_CREATE;
	start_info->failed = FALSE;
	mono_coop_sem_init (&start_info->registered, 0);

	if (flags != MONO_THREAD_CREATE_FLAGS_SMALL_STACK)
		stack_set_size = default_stacksize_for_thread (internal);
	else
		stack_set_size = 0;

	if (!mono_thread_platform_create_thread ((MonoThreadStart)start_wrapper, start_info, &stack_set_size, &tid)) {
		/* The thread couldn't be created, so set an exception */
		mono_threads_lock ();
		mono_g_hash_table_remove (threads_starting_up, thread);
		mono_threads_unlock ();
		mono_error_set_execution_engine (error, "Couldn't create thread. Error 0x%x", mono_w32error_get_last());
		/* ref is not going to be decremented in start_wrapper_internal */
		mono_atomic_dec_i32 (&start_info->ref);
		ret = FALSE;
		goto done;
	}

	internal->stack_size = (int) stack_set_size;

	THREAD_DEBUG (g_message ("%s: (%"G_GSIZE_FORMAT") Launching thread %p (%"G_GSIZE_FORMAT")", __func__, mono_native_thread_id_get (), internal, (gsize)internal->tid));

	/*
	 * Wait for the thread to set up its TLS data etc, so
	 * theres no potential race condition if someone tries
	 * to look up the data believing the thread has
	 * started
	 */

	mono_coop_sem_wait (&start_info->registered, MONO_SEM_FLAGS_NONE);

	THREAD_DEBUG (g_message ("%s: (%"G_GSIZE_FORMAT") Done launching thread %p (%"G_GSIZE_FORMAT")", __func__, mono_native_thread_id_get (), internal, (gsize)internal->tid));

	ret = !start_info->failed;

done:
	if (mono_atomic_dec_i32 (&start_info->ref) == 0) {
		mono_coop_sem_destroy (&start_info->registered);
		g_free (start_info);
	}

	return ret;
}

/**
 * mono_thread_new_init:
 */
void
mono_thread_new_init (intptr_t tid, gpointer stack_start, gpointer func)
{
	if (mono_thread_start_cb) {
		mono_thread_start_cb (tid, stack_start, func);
	}
}

/**
 * mono_threads_set_default_stacksize:
 */
void
mono_threads_set_default_stacksize (guint32 stacksize)
{
	default_stacksize = stacksize;
}

/**
 * mono_threads_get_default_stacksize:
 */
guint32
mono_threads_get_default_stacksize (void)
{
	return default_stacksize;
}

/*
 * mono_thread_create_internal:
 *
 *   ARG should not be a GC reference.
 */
MonoInternalThread*
mono_thread_create_internal (MonoDomain *domain, gpointer func, gpointer arg, MonoThreadCreateFlags flags, MonoError *error)
{
	MonoThread *thread;
	MonoInternalThread *internal;
	gboolean res;

	error_init (error);

	internal = create_internal_thread_object ();

	thread = create_thread_object (domain, internal);

	LOCK_THREAD (internal);

	res = create_thread (thread, internal, NULL, (MonoThreadStart) func, arg, flags, error);

	UNLOCK_THREAD (internal);

	return_val_if_nok (error, NULL);
	return internal;
}

/**
 * mono_thread_create:
 */
void
mono_thread_create (MonoDomain *domain, gpointer func, gpointer arg)
{
	ERROR_DECL (error);
	if (!mono_thread_create_checked (domain, func, arg, error))
		mono_error_cleanup (error);
}

gboolean
mono_thread_create_checked (MonoDomain *domain, gpointer func, gpointer arg, MonoError *error)
{
	return (NULL != mono_thread_create_internal (domain, func, arg, MONO_THREAD_CREATE_FLAGS_NONE, error));
}

/**
 * mono_thread_attach:
 */
MonoThread *
mono_thread_attach (MonoDomain *domain)
{
	MonoInternalThread *internal;
	MonoThread *thread;
	MonoThreadInfo *info;
	MonoNativeThreadId tid;

	if (mono_thread_internal_current_is_attached ()) {
		if (domain != mono_domain_get ())
			mono_domain_set (domain, TRUE);
		/* Already attached */
		return mono_thread_current ();
	}

	info = mono_thread_info_attach ();
	g_assert (info);

	tid=mono_native_thread_id_get ();

	internal = create_internal_thread_object ();

	thread = create_thread_object (domain, internal);

	if (!mono_thread_attach_internal (thread, FALSE, TRUE)) {
		/* Mono is shutting down, so just wait for the end */
		for (;;)
			mono_thread_info_sleep (10000, NULL);
	}

	THREAD_DEBUG (g_message ("%s: Attached thread ID %"G_GSIZE_FORMAT" (handle %p)", __func__, tid, internal->handle));

	if (mono_thread_attach_cb)
		mono_thread_attach_cb (MONO_NATIVE_THREAD_ID_TO_UINT (tid), info->stack_end);

	fire_attach_profiler_events (tid);

	return thread;
}

/**
 * mono_thread_detach:
 */
void
mono_thread_detach (MonoThread *thread)
{
	if (thread)
		mono_thread_detach_internal (thread->internal_thread);
}

/**
 * mono_thread_detach_if_exiting:
 *
 * Detach the current thread from the runtime if it is exiting, i.e. it is running pthread dtors.
 * This should be used at the end of embedding code which calls into managed code, and which
 * can be called from pthread dtors, like <code>dealloc:</code> implementations in Objective-C.
 */
mono_bool
mono_thread_detach_if_exiting (void)
{
	if (mono_thread_info_is_exiting ()) {
		MonoInternalThread *thread;

		thread = mono_thread_internal_current ();
		if (thread) {
			mono_thread_detach_internal (thread);
			mono_thread_info_detach ();
			return TRUE;
		}
	}
	return FALSE;
}

gboolean
mono_thread_internal_current_is_attached (void)
{
	MonoInternalThread *internal;

	internal = GET_CURRENT_OBJECT ();
	if (!internal)
		return FALSE;

	return TRUE;
}

/**
 * mono_thread_exit:
 */
void
mono_thread_exit (void)
{
	MonoInternalThread *thread = mono_thread_internal_current ();

	THREAD_DEBUG (g_message ("%s: mono_thread_exit for %p (%"G_GSIZE_FORMAT")", __func__, thread, (gsize)thread->tid));

	mono_thread_detach_internal (thread);

	/* we could add a callback here for embedders to use. */
	if (mono_thread_get_main () && (thread == mono_thread_get_main ()->internal_thread))
		exit (mono_environment_exitcode_get ());

	mono_thread_info_exit (0);
}

static void
mono_thread_construct_internal (MonoThreadObjectHandle this_obj_handle)
{
	MonoInternalThread *internal;

	internal = create_internal_thread_object ();

	internal->state = ThreadState_Unstarted;

	int thread_gchandle = mono_gchandle_from_handle ((MonoObjectHandle)this_obj_handle, TRUE);

	MonoThreadObject *this_obj = MONO_HANDLE_RAW (this_obj_handle);

	mono_atomic_cas_ptr ((volatile gpointer *)&this_obj->internal_thread, internal, NULL);

	mono_gchandle_free (thread_gchandle);
}

void
ves_icall_System_Threading_Thread_ConstructInternalThread (MonoThreadObjectHandle this_obj_handle, MonoError *error)
{
	mono_thread_construct_internal (this_obj_handle);
}

MonoThreadObjectHandle
ves_icall_System_Threading_Thread_GetCurrentThread (MonoError *error)
{
	return MONO_HANDLE_NEW (MonoThreadObject, mono_thread_current ());
}

static MonoInternalThread*
thread_handle_to_internal_ptr (MonoThreadObjectHandle thread_handle)
{
	return MONO_HANDLE_GETVAL(thread_handle, internal_thread); // InternalThreads are always pinned.
}

MonoBoolean
ves_icall_System_Threading_Thread_Thread_internal (MonoThreadObjectHandle thread_handle, MonoObjectHandle start_handle, MonoError *error)
{
	MonoInternalThread *internal;
	gboolean res;
	MonoThread *this_obj = MONO_HANDLE_RAW (thread_handle);
	MonoObject *start = MONO_HANDLE_RAW (start_handle);

	THREAD_DEBUG (g_message("%s: Trying to start a new thread: this (%p) start (%p)", __func__, this_obj, start));

	internal = thread_handle_to_internal_ptr (thread_handle);

	if (!internal) {
		mono_thread_construct_internal (thread_handle);
		internal = thread_handle_to_internal_ptr (thread_handle);
		g_assert (internal);
	}

	LOCK_THREAD (internal);

	if ((internal->state & ThreadState_Unstarted) == 0) {
		UNLOCK_THREAD (internal);
		mono_set_pending_exception (mono_get_exception_thread_state ("Thread has already been started."));
		return FALSE;
	}

	if ((internal->state & ThreadState_Aborted) != 0) {
		UNLOCK_THREAD (internal);
		return TRUE;
	}

	res = create_thread (this_obj, internal, start, NULL, NULL, MONO_THREAD_CREATE_FLAGS_NONE, error);
	if (!res) {
		mono_error_cleanup (error);
		UNLOCK_THREAD (internal);
		return FALSE;
	}

	internal->state &= ~ThreadState_Unstarted;

	THREAD_DEBUG (g_message ("%s: Started thread ID %"G_GSIZE_FORMAT" (handle %p)", __func__, tid, thread));

	UNLOCK_THREAD (internal);
	return TRUE;
}

/*
 * This is called from the finalizer of the internal thread object.
 */
void
ves_icall_System_Threading_InternalThread_Thread_free_internal (MonoInternalThreadHandle this_obj_handle, MonoError *error)
{
	MonoInternalThread *this_obj = mono_internal_thread_handle_ptr (this_obj_handle);
	THREAD_DEBUG (g_message ("%s: Closing thread %p, handle %p", __func__, this, this_obj->handle));

	/*
	 * Since threads keep a reference to their thread object while running, by
	 * the time this function is called, the thread has already exited/detached,
	 * i.e. mono_thread_detach_internal () has ran. The exception is during
	 * shutdown, when mono_thread_detach_internal () can be called after this.
	 */
	if (this_obj->handle) {
		mono_threads_close_thread_handle (this_obj->handle);
		this_obj->handle = NULL;
	}

#if HOST_WIN32
	CloseHandle (this_obj->native_handle);
#endif

	if (this_obj->synch_cs) {
		MonoCoopMutex *synch_cs = this_obj->synch_cs;
		this_obj->synch_cs = NULL;
		mono_coop_mutex_destroy (synch_cs);
		g_free (synch_cs);
	}

	if (this_obj->name) {
		void *name = this_obj->name;
		this_obj->name = NULL;
		g_free (name);
	}
}

void
ves_icall_System_Threading_Thread_Sleep_internal (gint32 ms)
{
	guint32 res;
	MonoInternalThread *thread = mono_thread_internal_current ();

	THREAD_DEBUG (g_message ("%s: Sleeping for %d ms", __func__, ms));

	if (mono_thread_current_check_pending_interrupt ())
		return;

	while (TRUE) {
		gboolean alerted = FALSE;

		mono_thread_set_state (thread, ThreadState_WaitSleepJoin);

		res = mono_thread_info_sleep (ms, &alerted);

		mono_thread_clr_state (thread, ThreadState_WaitSleepJoin);

		if (alerted) {
			MonoException* exc = mono_thread_execute_interruption ();
			if (exc) {
				mono_set_pending_exception (exc);
				return;
			} else {
				// FIXME: !MONO_INFINITE_WAIT
				if (ms != MONO_INFINITE_WAIT)
					break;
			}
		} else {
			break;
		}
	}
}

void
ves_icall_System_Threading_Thread_SpinWait_nop (MonoError *error)
{
}

gint32
ves_icall_System_Threading_Thread_GetDomainID (MonoError *error)
{
	return mono_domain_get()->domain_id;
}

gboolean 
ves_icall_System_Threading_Thread_Yield (MonoError *error)
{
	return mono_thread_info_yield ();
}

/*
 * mono_thread_get_name:
 *
 *   Return the name of the thread. NAME_LEN is set to the length of the name.
 * Return NULL if the thread has no name. The returned memory is owned by the
 * caller.
 */
gunichar2*
mono_thread_get_name (MonoInternalThread *this_obj, guint32 *name_len)
{
	gunichar2 *res;

	LOCK_THREAD (this_obj);
	
	if (!this_obj->name) {
		*name_len = 0;
		res = NULL;
	} else {
		*name_len = this_obj->name_len;
		res = g_new (gunichar2, this_obj->name_len);
		memcpy (res, this_obj->name, sizeof (gunichar2) * this_obj->name_len);
	}
	
	UNLOCK_THREAD (this_obj);

	return res;
}

/**
 * mono_thread_get_name_utf8:
 * \returns the name of the thread in UTF-8.
 * Return NULL if the thread has no name.
 * The returned memory is owned by the caller.
 */
char *
mono_thread_get_name_utf8 (MonoThread *thread)
{
	if (thread == NULL)
		return NULL;

	MonoInternalThread *internal = thread->internal_thread;
	if (internal == NULL)
		return NULL;

	LOCK_THREAD (internal);

	char *tname = g_utf16_to_utf8 (internal->name, internal->name_len, NULL, NULL, NULL);

	UNLOCK_THREAD (internal);

	return tname;
}

/**
 * mono_thread_get_managed_id:
 * \returns the \c Thread.ManagedThreadId value of \p thread.
 * Returns \c -1 if \p thread is NULL.
 */
int32_t
mono_thread_get_managed_id (MonoThread *thread)
{
	if (thread == NULL)
		return -1;

	MonoInternalThread *internal = thread->internal_thread;
	if (internal == NULL)
		return -1;

	int32_t id = internal->managed_id;

	return id;
}

MonoStringHandle
ves_icall_System_Threading_Thread_GetName_internal (MonoInternalThreadHandle thread_handle, MonoError *error)
{
	// InternalThreads are always pinned, so shallowly coop-handleize.
	MonoInternalThread * const this_obj = MONO_HANDLE_RAW (thread_handle);

	MonoStringHandle str = MONO_HANDLE_NEW (MonoString, NULL);

	LOCK_THREAD (this_obj);
	
	if (this_obj->name)
		MONO_HANDLE_ASSIGN (str, mono_string_new_utf16_handle (mono_domain_get (), this_obj->name, this_obj->name_len, error));

	UNLOCK_THREAD (this_obj);
	
	return str;
}

void 
mono_thread_set_name_internal (MonoInternalThread *this_obj, MonoString *name, gboolean permanent, gboolean reset, MonoError *error)
{
	MonoNativeThreadId tid = 0;

	LOCK_THREAD (this_obj);

	error_init (error);

	if (reset) {
		this_obj->flags &= ~MONO_THREAD_FLAG_NAME_SET;
	} else if (this_obj->flags & MONO_THREAD_FLAG_NAME_SET) {
		UNLOCK_THREAD (this_obj);
		
		mono_error_set_invalid_operation (error, "Thread.Name can only be set once.");
		return;
	}
	if (this_obj->name) {
		g_free (this_obj->name);
		this_obj->name_len = 0;
	}
	if (name) {
		this_obj->name = g_memdup (mono_string_chars (name), mono_string_length (name) * sizeof (gunichar2));
		this_obj->name_len = mono_string_length (name);

		if (permanent)
			this_obj->flags |= MONO_THREAD_FLAG_NAME_SET;
	}
	else
		this_obj->name = NULL;

	if (!(this_obj->state & ThreadState_Stopped))
		tid = thread_get_tid (this_obj);

	UNLOCK_THREAD (this_obj);

	if (this_obj->name && tid) {
		char *tname = mono_string_to_utf8_checked (name, error);
		return_if_nok (error);
		MONO_PROFILER_RAISE (thread_name, ((uintptr_t)tid, tname));
		mono_native_thread_set_name (tid, tname);
		mono_free (tname);
	}
}

void 
ves_icall_System_Threading_Thread_SetName_internal (MonoInternalThread *this_obj, MonoString *name)
{
	ERROR_DECL (error);
	mono_thread_set_name_internal (this_obj, name, TRUE, FALSE, error);
	mono_error_set_pending_exception (error);
}

/*
 * ves_icall_System_Threading_Thread_GetPriority_internal:
 * @param this_obj: The MonoInternalThread on which to operate.
 *
 * Gets the priority of the given thread.
 * @return: The priority of the given thread.
 */
int
ves_icall_System_Threading_Thread_GetPriority (MonoThreadObjectHandle this_obj, MonoError *error)
{
	gint32 priority;

	MonoInternalThread *internal = thread_handle_to_internal_ptr (this_obj);

	LOCK_THREAD (internal);
	priority = internal->priority;
	UNLOCK_THREAD (internal);

	return priority;
}

/* 
 * ves_icall_System_Threading_Thread_SetPriority_internal:
 * @param this_obj: The MonoInternalThread on which to operate.
 * @param priority: The priority to set.
 *
 * Sets the priority of the given thread.
 */
void
ves_icall_System_Threading_Thread_SetPriority (MonoThreadObjectHandle this_obj, int priority, MonoError *error)
{
	MonoInternalThread *internal = thread_handle_to_internal_ptr (this_obj);

	LOCK_THREAD (internal);
	internal->priority = priority;
	if (internal->thread_info != NULL)
		mono_thread_internal_set_priority (internal, priority);
	UNLOCK_THREAD (internal);
}

/* If the array is already in the requested domain, we just return it,
   otherwise we return a copy in that domain. */
static MonoArrayHandle
byte_array_to_domain (MonoArrayHandle arr, MonoDomain *domain, MonoError *error)
{
	HANDLE_FUNCTION_ENTER ()

	if (!arr || MONO_HANDLE_IS_NULL (arr))
		return MONO_HANDLE_NEW (MonoArray, NULL);

	if (MONO_HANDLE_DOMAIN (arr) == domain)
		return arr;

	size_t const size = mono_array_handle_length (arr);

	// Capture arrays into common representation for repetitious code.
	// These two variables could also be an array of size 2 and
	// repitition implemented with a loop.
	struct {
		MonoArrayHandle handle;
		gpointer p;
		guint gchandle;
	}
	source = { arr },
	dest = { mono_array_new_handle (domain, mono_defaults.byte_class, size, error) };
	goto_if_nok (error, exit);

	// Pin both arrays.
	source.p = mono_array_handle_pin_with_size (source.handle, size, 0, &source.gchandle);
	dest.p = mono_array_handle_pin_with_size (dest.handle, size, 0, &dest.gchandle);

	memmove (dest.p, source.p, size);
exit:
	// Unpin both arrays.
	mono_gchandle_free (source.gchandle);
	mono_gchandle_free (dest.gchandle);

	HANDLE_FUNCTION_RETURN_REF (MonoArray, dest.handle)
}

MonoArrayHandle
ves_icall_System_Threading_Thread_ByteArrayToRootDomain (MonoArrayHandle arr, MonoError *error)
{
	return byte_array_to_domain (arr, mono_get_root_domain (), error);
}

MonoArrayHandle
ves_icall_System_Threading_Thread_ByteArrayToCurrentDomain (MonoArrayHandle arr, MonoError *error)
{
	return byte_array_to_domain (arr, mono_domain_get (), error);
}

/**
 * mono_thread_current:
 */
MonoThread *
mono_thread_current (void)
{
	MonoDomain *domain = mono_domain_get ();
	MonoInternalThread *internal = mono_thread_internal_current ();
	MonoThread **current_thread_ptr;

	g_assert (internal);
	current_thread_ptr = get_current_thread_ptr_for_domain (domain, internal);

	if (!*current_thread_ptr) {
		g_assert (domain != mono_get_root_domain ());
		*current_thread_ptr = create_thread_object (domain, internal);
	}
	return *current_thread_ptr;
}

/* Return the thread object belonging to INTERNAL in the current domain */
static MonoThread *
mono_thread_current_for_thread (MonoInternalThread *internal)
{
	MonoDomain *domain = mono_domain_get ();
	MonoThread **current_thread_ptr;

	g_assert (internal);
	current_thread_ptr = get_current_thread_ptr_for_domain (domain, internal);

	if (!*current_thread_ptr) {
		g_assert (domain != mono_get_root_domain ());
		*current_thread_ptr = create_thread_object (domain, internal);
	}
	return *current_thread_ptr;
}

MonoInternalThread*
mono_thread_internal_current (void)
{
	MonoInternalThread *res = GET_CURRENT_OBJECT ();
	THREAD_DEBUG (g_message ("%s: returning %p", __func__, res));
	return res;
}

static MonoThreadInfoWaitRet
mono_join_uninterrupted (MonoThreadHandle* thread_to_join, gint32 ms, MonoError *error)
{
	MonoException *exc;
	MonoThreadInfoWaitRet ret;
	gint64 start;
	gint32 diff_ms;
	gint32 wait = ms;

	error_init (error);

	start = (ms == -1) ? 0 : mono_msec_ticks ();
	for (;;) {
		MONO_ENTER_GC_SAFE;
		ret = mono_thread_info_wait_one_handle (thread_to_join, wait, TRUE);
		MONO_EXIT_GC_SAFE;

		if (ret != MONO_THREAD_INFO_WAIT_RET_ALERTED)
			return ret;

		exc = mono_thread_execute_interruption ();
		if (exc) {
			mono_error_set_exception_instance (error, exc);
			return ret;
		}

		if (ms == -1)
			continue;

		/* Re-calculate ms according to the time passed */
		diff_ms = (gint32)(mono_msec_ticks () - start);
		if (diff_ms >= ms) {
			ret = MONO_THREAD_INFO_WAIT_RET_TIMEOUT;
			return ret;
		}
		wait = ms - diff_ms;
	}

	return ret;
}

gboolean
ves_icall_System_Threading_Thread_Join_internal (MonoThread *this_obj, int ms)
{
	MonoInternalThread *thread = this_obj->internal_thread;
	MonoThreadHandle *handle = thread->handle;
	MonoInternalThread *cur_thread = mono_thread_internal_current ();
	gboolean ret;
	ERROR_DECL (error);

	if (mono_thread_current_check_pending_interrupt ())
		return FALSE;

	LOCK_THREAD (thread);
	
	if ((thread->state & ThreadState_Unstarted) != 0) {
		UNLOCK_THREAD (thread);
		
		mono_set_pending_exception (mono_get_exception_thread_state ("Thread has not been started."));
		return FALSE;
	}

	UNLOCK_THREAD (thread);

	if (ms == -1)
		ms = MONO_INFINITE_WAIT;
	THREAD_DEBUG (g_message ("%s: joining thread handle %p, %d ms", __func__, handle, ms));

	mono_thread_set_state (cur_thread, ThreadState_WaitSleepJoin);

	ret = mono_join_uninterrupted (handle, ms, error);

	mono_thread_clr_state (cur_thread, ThreadState_WaitSleepJoin);

	mono_error_set_pending_exception (error);

	if (ret == MONO_THREAD_INFO_WAIT_RET_SUCCESS_0) {
		THREAD_DEBUG (g_message ("%s: join successful", __func__));

		/* Wait for the thread to really exit */
		MonoNativeThreadId tid = thread_get_tid (thread);
		mono_thread_join (tid);

		return TRUE;
	}
	
	THREAD_DEBUG (g_message ("%s: join failed", __func__));

	return FALSE;
}

#define MANAGED_WAIT_FAILED 0x7fffffff

static gint32
map_native_wait_result_to_managed (MonoW32HandleWaitRet val, gsize numobjects)
{
	if (val >= MONO_W32HANDLE_WAIT_RET_SUCCESS_0 && val < MONO_W32HANDLE_WAIT_RET_SUCCESS_0 + numobjects) {
		return WAIT_OBJECT_0 + (val - MONO_W32HANDLE_WAIT_RET_SUCCESS_0);
	} else if (val >= MONO_W32HANDLE_WAIT_RET_ABANDONED_0 && val < MONO_W32HANDLE_WAIT_RET_ABANDONED_0 + numobjects) {
		return WAIT_ABANDONED_0 + (val - MONO_W32HANDLE_WAIT_RET_ABANDONED_0);
	} else if (val == MONO_W32HANDLE_WAIT_RET_ALERTED) {
		return WAIT_IO_COMPLETION;
	} else if (val == MONO_W32HANDLE_WAIT_RET_TIMEOUT) {
		return WAIT_TIMEOUT;
	} else if (val == MONO_W32HANDLE_WAIT_RET_FAILED) {
		/* WAIT_FAILED in waithandle.cs is different from WAIT_FAILED in Win32 API */
		return MANAGED_WAIT_FAILED;
	} else {
		g_error ("%s: unknown val value %d", __func__, val);
	}
}

gint32
ves_icall_System_Threading_WaitHandle_Wait_internal (gpointer *handles, gint32 numhandles, MonoBoolean waitall, gint32 timeout, MonoError *error)
{
	MonoW32HandleWaitRet ret;
	MonoInternalThread *thread;
	MonoException *exc;
	gint64 start;
	guint32 timeoutLeft;

	/* Do this WaitSleepJoin check before creating objects */
	if (mono_thread_current_check_pending_interrupt ())
		return map_native_wait_result_to_managed (MONO_W32HANDLE_WAIT_RET_FAILED, 0);

	thread = mono_thread_internal_current ();

	mono_thread_set_state (thread, ThreadState_WaitSleepJoin);

	if (timeout == -1)
		timeout = MONO_INFINITE_WAIT;
	if (timeout != MONO_INFINITE_WAIT)
		start = mono_msec_ticks ();

	timeoutLeft = timeout;

	for (;;) {
#ifdef HOST_WIN32
		MONO_ENTER_GC_SAFE;
		if (numhandles != 1)
			ret = mono_w32handle_convert_wait_ret (mono_win32_wait_for_multiple_objects_ex(numhandles, handles, waitall, timeoutLeft, TRUE), numhandles);
		else
			ret = mono_w32handle_convert_wait_ret (mono_win32_wait_for_single_object_ex (handles [0], timeoutLeft, TRUE), 1);
		MONO_EXIT_GC_SAFE;
#else
		/* mono_w32handle_wait_multiple optimizes the case for numhandles == 1 */
		ret = mono_w32handle_wait_multiple (handles, numhandles, waitall, timeoutLeft, TRUE);
#endif /* HOST_WIN32 */

		if (ret != MONO_W32HANDLE_WAIT_RET_ALERTED)
			break;

		exc = mono_thread_execute_interruption ();
		if (exc) {
			mono_error_set_exception_instance (error, exc);
			break;
		}

		if (timeout != MONO_INFINITE_WAIT) {
			gint64 elapsed;

			elapsed = mono_msec_ticks () - start;
			if (elapsed >= timeout) {
				ret = MONO_W32HANDLE_WAIT_RET_TIMEOUT;
				break;
			}

			timeoutLeft = timeout - elapsed;
		}
	}

	mono_thread_clr_state (thread, ThreadState_WaitSleepJoin);

	return map_native_wait_result_to_managed (ret, numhandles);
}

#if G_HAVE_API_SUPPORT(HAVE_CLASSIC_WINAPI_SUPPORT)

gint32
ves_icall_System_Threading_WaitHandle_SignalAndWait_Internal (gpointer toSignal, gpointer toWait, gint32 ms, MonoError *error)
{
	MonoW32HandleWaitRet ret;
	MonoInternalThread *thread = mono_thread_internal_current ();

	if (ms == -1)
		ms = MONO_INFINITE_WAIT;

	if (mono_thread_current_check_pending_interrupt ())
		return map_native_wait_result_to_managed (MONO_W32HANDLE_WAIT_RET_FAILED, 0);

	mono_thread_set_state (thread, ThreadState_WaitSleepJoin);
	
	MONO_ENTER_GC_SAFE;
#ifdef HOST_WIN32
	ret = mono_w32handle_convert_wait_ret (mono_win32_signal_object_and_wait (toSignal, toWait, ms, TRUE), 1);
#else
	ret = mono_w32handle_signal_and_wait (toSignal, toWait, ms, TRUE);
#endif
	MONO_EXIT_GC_SAFE;
	
	mono_thread_clr_state (thread, ThreadState_WaitSleepJoin);

	return map_native_wait_result_to_managed (ret, 1);
}

#endif

gint32 ves_icall_System_Threading_Interlocked_Increment_Int (gint32 *location)
{
	return mono_atomic_inc_i32 (location);
}

gint64 ves_icall_System_Threading_Interlocked_Increment_Long (gint64 *location)
{
#if SIZEOF_VOID_P == 4
	if (G_UNLIKELY ((size_t)location & 0x7)) {
		gint64 ret;
		mono_interlocked_lock ();
		(*location)++;
		ret = *location;
		mono_interlocked_unlock ();
		return ret;
	}
#endif
	return mono_atomic_inc_i64 (location);
}

gint32 ves_icall_System_Threading_Interlocked_Decrement_Int (gint32 *location)
{
	return mono_atomic_dec_i32(location);
}

gint64 ves_icall_System_Threading_Interlocked_Decrement_Long (gint64 * location)
{
#if SIZEOF_VOID_P == 4
	if (G_UNLIKELY ((size_t)location & 0x7)) {
		gint64 ret;
		mono_interlocked_lock ();
		(*location)--;
		ret = *location;
		mono_interlocked_unlock ();
		return ret;
	}
#endif
	return mono_atomic_dec_i64 (location);
}

gint32 ves_icall_System_Threading_Interlocked_Exchange_Int (gint32 *location, gint32 value)
{
	return mono_atomic_xchg_i32(location, value);
}

MonoObject * ves_icall_System_Threading_Interlocked_Exchange_Object (MonoObject **location, MonoObject *value)
{
	MonoObject *res;
	res = (MonoObject *) mono_atomic_xchg_ptr((gpointer *) location, value);
	mono_gc_wbarrier_generic_nostore (location);
	return res;
}

gpointer ves_icall_System_Threading_Interlocked_Exchange_IntPtr (gpointer *location, gpointer value)
{
	return mono_atomic_xchg_ptr(location, value);
}

gfloat ves_icall_System_Threading_Interlocked_Exchange_Single (gfloat *location, gfloat value)
{
	IntFloatUnion val, ret;

	val.fval = value;
	ret.ival = mono_atomic_xchg_i32((gint32 *) location, val.ival);

	return ret.fval;
}

gint64 
ves_icall_System_Threading_Interlocked_Exchange_Long (gint64 *location, gint64 value)
{
#if SIZEOF_VOID_P == 4
	if (G_UNLIKELY ((size_t)location & 0x7)) {
		gint64 ret;
		mono_interlocked_lock ();
		ret = *location;
		*location = value;
		mono_interlocked_unlock ();
		return ret;
	}
#endif
	return mono_atomic_xchg_i64 (location, value);
}

gdouble 
ves_icall_System_Threading_Interlocked_Exchange_Double (gdouble *location, gdouble value)
{
	LongDoubleUnion val, ret;

	val.fval = value;
	ret.ival = (gint64)mono_atomic_xchg_i64((gint64 *) location, val.ival);

	return ret.fval;
}

gint32 ves_icall_System_Threading_Interlocked_CompareExchange_Int(gint32 *location, gint32 value, gint32 comparand)
{
	return mono_atomic_cas_i32(location, value, comparand);
}

gint32 ves_icall_System_Threading_Interlocked_CompareExchange_Int_Success(gint32 *location, gint32 value, gint32 comparand, MonoBoolean *success)
{
	gint32 r = mono_atomic_cas_i32(location, value, comparand);
	*success = r == comparand;
	return r;
}

MonoObject * ves_icall_System_Threading_Interlocked_CompareExchange_Object (MonoObject **location, MonoObject *value, MonoObject *comparand)
{
	MonoObject *res;
	res = (MonoObject *) mono_atomic_cas_ptr((gpointer *) location, value, comparand);
	mono_gc_wbarrier_generic_nostore (location);
	return res;
}

gpointer ves_icall_System_Threading_Interlocked_CompareExchange_IntPtr(gpointer *location, gpointer value, gpointer comparand)
{
	return mono_atomic_cas_ptr(location, value, comparand);
}

gfloat ves_icall_System_Threading_Interlocked_CompareExchange_Single (gfloat *location, gfloat value, gfloat comparand)
{
	IntFloatUnion val, ret, cmp;

	val.fval = value;
	cmp.fval = comparand;
	ret.ival = mono_atomic_cas_i32((gint32 *) location, val.ival, cmp.ival);

	return ret.fval;
}

gdouble
ves_icall_System_Threading_Interlocked_CompareExchange_Double (gdouble *location, gdouble value, gdouble comparand)
{
#if SIZEOF_VOID_P == 8
	LongDoubleUnion val, comp, ret;

	val.fval = value;
	comp.fval = comparand;
	ret.ival = (gint64)mono_atomic_cas_ptr((gpointer *) location, (gpointer)val.ival, (gpointer)comp.ival);

	return ret.fval;
#else
	gdouble old;

	mono_interlocked_lock ();
	old = *location;
	if (old == comparand)
		*location = value;
	mono_interlocked_unlock ();

	return old;
#endif
}

gint64 
ves_icall_System_Threading_Interlocked_CompareExchange_Long (gint64 *location, gint64 value, gint64 comparand)
{
#if SIZEOF_VOID_P == 4
	if (G_UNLIKELY ((size_t)location & 0x7)) {
		gint64 old;
		mono_interlocked_lock ();
		old = *location;
		if (old == comparand)
			*location = value;
		mono_interlocked_unlock ();
		return old;
	}
#endif
	return mono_atomic_cas_i64 (location, value, comparand);
}

MonoObject*
ves_icall_System_Threading_Interlocked_CompareExchange_T (MonoObject **location, MonoObject *value, MonoObject *comparand)
{
	MonoObject *res;
	res = (MonoObject *)mono_atomic_cas_ptr ((volatile gpointer *)location, value, comparand);
	mono_gc_wbarrier_generic_nostore (location);
	return res;
}

MonoObject*
ves_icall_System_Threading_Interlocked_Exchange_T (MonoObject **location, MonoObject *value)
{
	MonoObject *res;
	MONO_CHECK_NULL (location, NULL);
	res = (MonoObject *)mono_atomic_xchg_ptr ((volatile gpointer *)location, value);
	mono_gc_wbarrier_generic_nostore (location);
	return res;
}

gint32 
ves_icall_System_Threading_Interlocked_Add_Int (gint32 *location, gint32 value)
{
	return mono_atomic_add_i32 (location, value);
}

gint64 
ves_icall_System_Threading_Interlocked_Add_Long (gint64 *location, gint64 value)
{
#if SIZEOF_VOID_P == 4
	if (G_UNLIKELY ((size_t)location & 0x7)) {
		gint64 ret;
		mono_interlocked_lock ();
		*location += value;
		ret = *location;
		mono_interlocked_unlock ();
		return ret;
	}
#endif
	return mono_atomic_add_i64 (location, value);
}

gint64 
ves_icall_System_Threading_Interlocked_Read_Long (gint64 *location)
{
#if SIZEOF_VOID_P == 4
	if (G_UNLIKELY ((size_t)location & 0x7)) {
		gint64 ret;
		mono_interlocked_lock ();
		ret = *location;
		mono_interlocked_unlock ();
		return ret;
	}
#endif
	return mono_atomic_load_i64 (location);
}

void
ves_icall_System_Threading_Thread_MemoryBarrier (void)
{
	mono_memory_barrier ();
}

void
ves_icall_System_Threading_Thread_ClrState (MonoInternalThreadHandle this_obj, guint32 state, MonoError *error)
{
	// InternalThreads are always pinned, so shallowly coop-handleize.
	mono_thread_clr_state (mono_internal_thread_handle_ptr (this_obj), state);
}

void
ves_icall_System_Threading_Thread_SetState (MonoInternalThreadHandle thread_handle, guint32 state, MonoError *error)
{
	// InternalThreads are always pinned, so shallowly coop-handleize.
	mono_thread_set_state (mono_internal_thread_handle_ptr (thread_handle), state);
}

guint32
ves_icall_System_Threading_Thread_GetState (MonoInternalThreadHandle thread_handle, MonoError *error)
{
	// InternalThreads are always pinned, so shallowly coop-handleize.
	MonoInternalThread *this_obj = mono_internal_thread_handle_ptr (thread_handle);

	guint32 state;

	LOCK_THREAD (this_obj);
	
	state = this_obj->state;

	UNLOCK_THREAD (this_obj);
	
	return state;
}

void ves_icall_System_Threading_Thread_Interrupt_internal (MonoThread *this_obj)
{
	MonoInternalThread *current;
	gboolean throw_;
	MonoInternalThread *thread = this_obj->internal_thread;

	LOCK_THREAD (thread);

	current = mono_thread_internal_current ();

	thread->thread_interrupt_requested = TRUE;
	throw_ = current != thread && (thread->state & ThreadState_WaitSleepJoin);

	UNLOCK_THREAD (thread);

	if (throw_) {
		async_abort_internal (thread, FALSE);
	}
}

/**
 * mono_thread_current_check_pending_interrupt:
 * Checks if there's a interruption request and set the pending exception if so.
 * \returns true if a pending exception was set
 */
gboolean
mono_thread_current_check_pending_interrupt (void)
{
	MonoInternalThread *thread = mono_thread_internal_current ();
	gboolean throw_ = FALSE;

	LOCK_THREAD (thread);
	
	if (thread->thread_interrupt_requested) {
		throw_ = TRUE;
		thread->thread_interrupt_requested = FALSE;
	}
	
	UNLOCK_THREAD (thread);

	if (throw_)
		mono_set_pending_exception (mono_get_exception_thread_interrupted ());
	return throw_;
}

static gboolean
request_thread_abort (MonoInternalThread *thread, MonoObject *state, gboolean appdomain_unload)
{
	LOCK_THREAD (thread);
	
	if (thread->state & (ThreadState_AbortRequested | ThreadState_Stopped))
	{
		UNLOCK_THREAD (thread);
		return FALSE;
	}

	if ((thread->state & ThreadState_Unstarted) != 0) {
		thread->state |= ThreadState_Aborted;
		UNLOCK_THREAD (thread);
		return FALSE;
	}

	thread->state |= ThreadState_AbortRequested;
	if (appdomain_unload)
		thread->flags |= MONO_THREAD_FLAG_APPDOMAIN_ABORT;
	else
		thread->flags &= ~MONO_THREAD_FLAG_APPDOMAIN_ABORT;

	mono_gchandle_free (thread->abort_state_handle);
	thread->abort_state_handle = 0;

	if (state) {
		thread->abort_state_handle = mono_gchandle_new (state, FALSE);
		g_assert (thread->abort_state_handle);
	}

	thread->abort_exc = NULL;

	THREAD_DEBUG (g_message ("%s: (%"G_GSIZE_FORMAT") Abort requested for %p (%"G_GSIZE_FORMAT")", __func__, mono_native_thread_id_get (), thread, (gsize)thread->tid));

	/* During shutdown, we can't wait for other threads */
	if (!shutting_down)
		/* Make sure the thread is awake */
		mono_thread_resume (thread);

	UNLOCK_THREAD (thread);
	return TRUE;
}

void
ves_icall_System_Threading_Thread_Abort (MonoInternalThread *thread, MonoObject *state)
{
	if (!request_thread_abort (thread, state, FALSE))
		return;

	if (thread == mono_thread_internal_current ()) {
		ERROR_DECL (error);
		self_abort_internal (error);
		mono_error_set_pending_exception (error);
	} else {
		async_abort_internal (thread, TRUE);
	}
}

/**
 * mono_thread_internal_abort:
 * Request thread \p thread to be aborted.
 * \p thread MUST NOT be the current thread.
 */
void
mono_thread_internal_abort (MonoInternalThread *thread, gboolean appdomain_unload)
{
	g_assert (thread != mono_thread_internal_current ());

	if (!request_thread_abort (thread, NULL, appdomain_unload))
		return;
	async_abort_internal (thread, TRUE);
}

void
ves_icall_System_Threading_Thread_ResetAbort (MonoThread *this_obj)
{
	MonoInternalThread *thread = mono_thread_internal_current ();
	gboolean was_aborting, is_domain_abort;

	LOCK_THREAD (thread);
	was_aborting = thread->state & ThreadState_AbortRequested;
	is_domain_abort = thread->flags & MONO_THREAD_FLAG_APPDOMAIN_ABORT; 

	if (was_aborting && !is_domain_abort)
		thread->state &= ~ThreadState_AbortRequested;
	UNLOCK_THREAD (thread);

	if (!was_aborting) {
		const char *msg = "Unable to reset abort because no abort was requested";
		mono_set_pending_exception (mono_get_exception_thread_state (msg));
		return;
	} else if (is_domain_abort) {
		/* Silently ignore abort resets in unloading appdomains */
		return;
	}

	mono_get_eh_callbacks ()->mono_clear_abort_threshold ();
	thread->abort_exc = NULL;
	mono_gchandle_free (thread->abort_state_handle);
	/* This is actually not necessary - the handle
	   only counts if the exception is set */
	thread->abort_state_handle = 0;
}

void
mono_thread_internal_reset_abort (MonoInternalThread *thread)
{
	LOCK_THREAD (thread);

	thread->state &= ~ThreadState_AbortRequested;

	if (thread->abort_exc) {
		mono_get_eh_callbacks ()->mono_clear_abort_threshold ();
		thread->abort_exc = NULL;
		mono_gchandle_free (thread->abort_state_handle);
		/* This is actually not necessary - the handle
		   only counts if the exception is set */
		thread->abort_state_handle = 0;
	}

	UNLOCK_THREAD (thread);
}

MonoObject*
ves_icall_System_Threading_Thread_GetAbortExceptionState (MonoThread *this_obj)
{
	ERROR_DECL (error);
	MonoInternalThread *thread = this_obj->internal_thread;
	MonoObject *state, *deserialized = NULL;
	MonoDomain *domain;

	if (!thread->abort_state_handle)
		return NULL;

	state = mono_gchandle_get_target (thread->abort_state_handle);
	g_assert (state);

	domain = mono_domain_get ();
	if (mono_object_domain (state) == domain)
		return state;

	deserialized = mono_object_xdomain_representation (state, domain, error);

	if (!deserialized) {
		MonoException *invalid_op_exc = mono_get_exception_invalid_operation ("Thread.ExceptionState cannot access an ExceptionState from a different AppDomain");
		if (!is_ok (error)) {
			MonoObject *exc = (MonoObject*)mono_error_convert_to_exception (error);
			MONO_OBJECT_SETREF (invalid_op_exc, inner_ex, exc);
		}
		mono_set_pending_exception (invalid_op_exc);
		return NULL;
	}

	return deserialized;
}

static gboolean
mono_thread_suspend (MonoInternalThread *thread)
{
	LOCK_THREAD (thread);

	if (thread->state & (ThreadState_Unstarted | ThreadState_Aborted | ThreadState_Stopped))
	{
		UNLOCK_THREAD (thread);
		return FALSE;
	}

	if (thread->state & (ThreadState_Suspended | ThreadState_SuspendRequested | ThreadState_AbortRequested))
	{
		UNLOCK_THREAD (thread);
		return TRUE;
	}
	
	thread->state |= ThreadState_SuspendRequested;
	MONO_ENTER_GC_SAFE;
	mono_os_event_reset (thread->suspended);
	MONO_EXIT_GC_SAFE;

	if (thread == mono_thread_internal_current ()) {
		/* calls UNLOCK_THREAD (thread) */
		self_suspend_internal ();
	} else {
		/* calls UNLOCK_THREAD (thread) */
		async_suspend_internal (thread, FALSE);
	}

	return TRUE;
}

void
ves_icall_System_Threading_Thread_Suspend (MonoThreadObjectHandle this_obj, MonoError *error)
{
	if (!mono_thread_suspend (thread_handle_to_internal_ptr (this_obj)))
		mono_error_set_generic_error (error, "System.Threading", "ThreadStateException", "Thread has not been started, or is dead.");

}

/* LOCKING: LOCK_THREAD(thread) must be held */
static gboolean
mono_thread_resume (MonoInternalThread *thread)
{
	if ((thread->state & ThreadState_SuspendRequested) != 0) {
		// MOSTLY_ASYNC_SAFE_PRINTF ("RESUME (1) thread %p\n", thread_get_tid (thread));
		thread->state &= ~ThreadState_SuspendRequested;
		MONO_ENTER_GC_SAFE;
		mono_os_event_set (thread->suspended);
		MONO_EXIT_GC_SAFE;
		return TRUE;
	}

	if ((thread->state & ThreadState_Suspended) == 0 ||
		(thread->state & ThreadState_Unstarted) != 0 || 
		(thread->state & ThreadState_Aborted) != 0 || 
		(thread->state & ThreadState_Stopped) != 0)
	{
		// MOSTLY_ASYNC_SAFE_PRINTF ("RESUME (2) thread %p\n", thread_get_tid (thread));
		return FALSE;
	}

	// MOSTLY_ASYNC_SAFE_PRINTF ("RESUME (3) thread %p\n", thread_get_tid (thread));

	MONO_ENTER_GC_SAFE;
	mono_os_event_set (thread->suspended);
	MONO_EXIT_GC_SAFE;

	if (!thread->self_suspended) {
		UNLOCK_THREAD (thread);

		/* Awake the thread */
		if (!mono_thread_info_resume (thread_get_tid (thread)))
			return FALSE;

		LOCK_THREAD (thread);
	}

	thread->state &= ~ThreadState_Suspended;

	return TRUE;
}

void
ves_icall_System_Threading_Thread_Resume (MonoThread *thread)
{
	if (!thread->internal_thread) {
		mono_set_pending_exception (mono_get_exception_thread_state ("Thread has not been started, or is dead."));
	} else {
		LOCK_THREAD (thread->internal_thread);
		if (!mono_thread_resume (thread->internal_thread))
			mono_set_pending_exception (mono_get_exception_thread_state ("Thread has not been started, or is dead."));
		UNLOCK_THREAD (thread->internal_thread);
	}
}

static gboolean
mono_threads_is_critical_method (MonoMethod *method)
{
	switch (method->wrapper_type) {
	case MONO_WRAPPER_RUNTIME_INVOKE:
	case MONO_WRAPPER_XDOMAIN_INVOKE:
	case MONO_WRAPPER_XDOMAIN_DISPATCH:	
		return TRUE;
	}
	return FALSE;
}

static gboolean
find_wrapper (MonoMethod *m, gint no, gint ilo, gboolean managed, gpointer data)
{
	if (managed)
		return TRUE;

	if (mono_threads_is_critical_method (m)) {
		*((gboolean*)data) = TRUE;
		return TRUE;
	}
	return FALSE;
}

static gboolean 
is_running_protected_wrapper (void)
{
	gboolean found = FALSE;
	mono_stack_walk (find_wrapper, &found);
	return found;
}

/**
 * mono_thread_stop:
 */
void
mono_thread_stop (MonoThread *thread)
{
	MonoInternalThread *internal = thread->internal_thread;

	if (!request_thread_abort (internal, NULL, FALSE))
		return;

	if (internal == mono_thread_internal_current ()) {
		ERROR_DECL (error);
		self_abort_internal (error);
		/*
		This function is part of the embeding API and has no way to return the exception
		to be thrown. So what we do is keep the old behavior and raise the exception.
		*/
		mono_error_raise_exception_deprecated (error); /* OK to throw, see note */
	} else {
		async_abort_internal (internal, TRUE);
	}
}

gint8
ves_icall_System_Threading_Thread_VolatileRead1 (void *ptr)
{
	gint8 tmp = *(volatile gint8 *)ptr;
	mono_memory_barrier ();
	return tmp;
}

gint16
ves_icall_System_Threading_Thread_VolatileRead2 (void *ptr)
{
	gint16 tmp = *(volatile gint16 *)ptr;
	mono_memory_barrier ();
	return tmp;
}

gint32
ves_icall_System_Threading_Thread_VolatileRead4 (void *ptr)
{
	gint32 tmp = *(volatile gint32 *)ptr;
	mono_memory_barrier ();
	return tmp;
}

gint64
ves_icall_System_Threading_Thread_VolatileRead8 (void *ptr)
{
	gint64 tmp = *(volatile gint64 *)ptr;
	mono_memory_barrier ();
	return tmp;
}

void *
ves_icall_System_Threading_Thread_VolatileReadIntPtr (void *ptr)
{
	volatile void *tmp = *(volatile void **)ptr;
	mono_memory_barrier ();
	return (void *) tmp;
}

void *
ves_icall_System_Threading_Thread_VolatileReadObject (void *ptr)
{
	volatile MonoObject *tmp = *(volatile MonoObject **)ptr;
	mono_memory_barrier ();
	return (MonoObject *) tmp;
}

double
ves_icall_System_Threading_Thread_VolatileReadDouble (void *ptr)
{
	double tmp = *(volatile double *)ptr;
	mono_memory_barrier ();
	return tmp;
}

float
ves_icall_System_Threading_Thread_VolatileReadFloat (void *ptr)
{
	float tmp = *(volatile float *)ptr;
	mono_memory_barrier ();
	return tmp;
}

gint8
ves_icall_System_Threading_Volatile_Read1 (void *ptr)
{
	return mono_atomic_load_i8 ((volatile gint8 *)ptr);
}

gint16
ves_icall_System_Threading_Volatile_Read2 (void *ptr)
{
	return mono_atomic_load_i16 ((volatile gint16 *)ptr);
}

gint32
ves_icall_System_Threading_Volatile_Read4 (void *ptr)
{
	return mono_atomic_load_i32 ((volatile gint32 *)ptr);
}

gint64
ves_icall_System_Threading_Volatile_Read8 (void *ptr)
{
#if SIZEOF_VOID_P == 4
	if (G_UNLIKELY ((size_t)ptr & 0x7)) {
		gint64 val;
		mono_interlocked_lock ();
		val = *(gint64*)ptr;
		mono_interlocked_unlock ();
		return val;
	}
#endif
	return mono_atomic_load_i64 ((volatile gint64 *)ptr);
}

void *
ves_icall_System_Threading_Volatile_ReadIntPtr (void *ptr)
{
	return mono_atomic_load_ptr ((volatile gpointer *)ptr);
}

double
ves_icall_System_Threading_Volatile_ReadDouble (void *ptr)
{
	LongDoubleUnion u;

#if SIZEOF_VOID_P == 4
	if (G_UNLIKELY ((size_t)ptr & 0x7)) {
		double val;
		mono_interlocked_lock ();
		val = *(double*)ptr;
		mono_interlocked_unlock ();
		return val;
	}
#endif

	u.ival = mono_atomic_load_i64 ((volatile gint64 *)ptr);

	return u.fval;
}

float
ves_icall_System_Threading_Volatile_ReadFloat (void *ptr)
{
	IntFloatUnion u;

	u.ival = mono_atomic_load_i32 ((volatile gint32 *)ptr);

	return u.fval;
}

MonoObject*
ves_icall_System_Threading_Volatile_Read_T (void *ptr)
{
	return (MonoObject *)mono_atomic_load_ptr ((volatile gpointer *)ptr);
}

void
ves_icall_System_Threading_Thread_VolatileWrite1 (void *ptr, gint8 value)
{
	mono_memory_barrier ();
	*(volatile gint8 *)ptr = value;
}

void
ves_icall_System_Threading_Thread_VolatileWrite2 (void *ptr, gint16 value)
{
	mono_memory_barrier ();
	*(volatile gint16 *)ptr = value;
}

void
ves_icall_System_Threading_Thread_VolatileWrite4 (void *ptr, gint32 value)
{
	mono_memory_barrier ();
	*(volatile gint32 *)ptr = value;
}

void
ves_icall_System_Threading_Thread_VolatileWrite8 (void *ptr, gint64 value)
{
	mono_memory_barrier ();
	*(volatile gint64 *)ptr = value;
}

void
ves_icall_System_Threading_Thread_VolatileWriteIntPtr (void *ptr, void *value)
{
	mono_memory_barrier ();
	*(volatile void **)ptr = value;
}

void
ves_icall_System_Threading_Thread_VolatileWriteObject (void *ptr, MonoObject *value)
{
	mono_memory_barrier ();
	mono_gc_wbarrier_generic_store (ptr, value);
}

void
ves_icall_System_Threading_Thread_VolatileWriteDouble (void *ptr, double value)
{
	mono_memory_barrier ();
	*(volatile double *)ptr = value;
}

void
ves_icall_System_Threading_Thread_VolatileWriteFloat (void *ptr, float value)
{
	mono_memory_barrier ();
	*(volatile float *)ptr = value;
}

void
ves_icall_System_Threading_Volatile_Write1 (void *ptr, gint8 value)
{
	mono_atomic_store_i8 ((volatile gint8 *)ptr, value);
}

void
ves_icall_System_Threading_Volatile_Write2 (void *ptr, gint16 value)
{
	mono_atomic_store_i16 ((volatile gint16 *)ptr, value);
}

void
ves_icall_System_Threading_Volatile_Write4 (void *ptr, gint32 value)
{
	mono_atomic_store_i32 ((volatile gint32 *)ptr, value);
}

void
ves_icall_System_Threading_Volatile_Write8 (void *ptr, gint64 value)
{
#if SIZEOF_VOID_P == 4
	if (G_UNLIKELY ((size_t)ptr & 0x7)) {
		mono_interlocked_lock ();
		*(gint64*)ptr = value;
		mono_interlocked_unlock ();
		return;
	}
#endif

	mono_atomic_store_i64 ((volatile gint64 *)ptr, value);
}

void
ves_icall_System_Threading_Volatile_WriteIntPtr (void *ptr, void *value)
{
	mono_atomic_store_ptr ((volatile gpointer *)ptr, value);
}

void
ves_icall_System_Threading_Volatile_WriteDouble (void *ptr, double value)
{
	LongDoubleUnion u;

#if SIZEOF_VOID_P == 4
	if (G_UNLIKELY ((size_t)ptr & 0x7)) {
		mono_interlocked_lock ();
		*(double*)ptr = value;
		mono_interlocked_unlock ();
		return;
	}
#endif

	u.fval = value;

	mono_atomic_store_i64 ((volatile gint64 *)ptr, u.ival);
}

void
ves_icall_System_Threading_Volatile_WriteFloat (void *ptr, float value)
{
	IntFloatUnion u;

	u.fval = value;

	mono_atomic_store_i32 ((volatile gint32 *)ptr, u.ival);
}

void
ves_icall_System_Threading_Volatile_Write_T (void *ptr, MonoObject *value)
{
	mono_gc_wbarrier_generic_store_atomic (ptr, value);
}

static void
free_context (void *user_data)
{
	ContextStaticData *data = user_data;

	mono_threads_lock ();

	/*
	 * There is no guarantee that, by the point this reference queue callback
	 * has been invoked, the GC handle associated with the object will fail to
	 * resolve as one might expect. So if we don't free and remove the GC
	 * handle here, free_context_static_data_helper () could end up resolving
	 * a GC handle to an actually-dead context which would contain a pointer
	 * to an already-freed static data segment, resulting in a crash when
	 * accessing it.
	 */
	g_hash_table_remove (contexts, GUINT_TO_POINTER (data->gc_handle));

	mono_threads_unlock ();

	mono_gchandle_free (data->gc_handle);
	mono_free_static_data (data->static_data);
	g_free (data);
}

void
mono_threads_register_app_context (MonoAppContext *ctx, MonoError *error)
{
	error_init (error);
	mono_threads_lock ();

	//g_print ("Registering context %d in domain %d\n", ctx->context_id, ctx->domain_id);

	if (!contexts)
		contexts = g_hash_table_new (NULL, NULL);

	if (!context_queue)
		context_queue = mono_gc_reference_queue_new (free_context);

	gpointer gch = GUINT_TO_POINTER (mono_gchandle_new_weakref (&ctx->obj, FALSE));
	g_hash_table_insert (contexts, gch, gch);

	/*
	 * We use this intermediate structure to contain a duplicate pointer to
	 * the static data because we can't rely on being able to resolve the GC
	 * handle in the reference queue callback.
	 */
	ContextStaticData *data = g_new0 (ContextStaticData, 1);
	data->gc_handle = GPOINTER_TO_UINT (gch);
	ctx->data = data;

	context_adjust_static_data (ctx);
	mono_gc_reference_queue_add (context_queue, &ctx->obj, data);

	mono_threads_unlock ();

	MONO_PROFILER_RAISE (context_loaded, (ctx));
}

void
ves_icall_System_Runtime_Remoting_Contexts_Context_RegisterContext (MonoAppContextHandle ctx, MonoError *error)
{
	error_init (error);
	mono_threads_register_app_context (MONO_HANDLE_RAW (ctx), error); /* FIXME use handles in mono_threads_register_app_context */
}

void
mono_threads_release_app_context (MonoAppContext* ctx, MonoError *error)
{
	/*
	 * NOTE: Since finalizers are unreliable for the purposes of ensuring
	 * cleanup in exceptional circumstances, we don't actually do any
	 * cleanup work here. We instead do this via a reference queue.
	 */

	//g_print ("Releasing context %d in domain %d\n", ctx->context_id, ctx->domain_id);

	MONO_PROFILER_RAISE (context_unloaded, (ctx));
}

void
ves_icall_System_Runtime_Remoting_Contexts_Context_ReleaseContext (MonoAppContextHandle ctx, MonoError *error)
{
	error_init (error);
	mono_threads_release_app_context (MONO_HANDLE_RAW (ctx), error); /* FIXME use handles in mono_threads_release_app_context */
}

void mono_thread_init (MonoThreadStartCB start_cb,
		       MonoThreadAttachCB attach_cb)
{
	mono_coop_mutex_init_recursive (&threads_mutex);

	mono_os_mutex_init_recursive(&interlocked_mutex);
	mono_os_mutex_init_recursive(&joinable_threads_mutex);
	
	mono_os_event_init (&background_change_event, FALSE);
	
	mono_os_cond_init (&zero_pending_joinable_thread_event);

	mono_init_static_data_info (&thread_static_info);
	mono_init_static_data_info (&context_static_info);

	mono_thread_start_cb = start_cb;
	mono_thread_attach_cb = attach_cb;
}

static gpointer
thread_attach (MonoThreadInfo *info)
{
	return mono_gc_thread_attach (info);
}

static void
thread_detach (MonoThreadInfo *info)
{
	MonoInternalThread *internal;
	guint32 gchandle;

	/* If a delegate is passed to native code and invoked on a thread we dont
	 * know about, marshal will register it with mono_threads_attach_coop, but
	 * we have no way of knowing when that thread goes away.  SGen has a TSD
	 * so we assume that if the domain is still registered, we can detach
	 * the thread */

	g_assert (info);
	g_assert (mono_thread_info_is_current (info));

	if (!mono_thread_info_try_get_internal_thread_gchandle (info, &gchandle))
		return;

	internal = (MonoInternalThread*) mono_gchandle_get_target (gchandle);
	g_assert (internal);

	mono_thread_detach_internal (internal);
}

static void
thread_detach_with_lock (MonoThreadInfo *info)
{
	mono_gc_thread_detach_with_lock (info);
}

static gboolean
thread_in_critical_region (MonoThreadInfo *info)
{
	return mono_gc_thread_in_critical_region (info);
}

static gboolean
ip_in_critical_region (MonoDomain *domain, gpointer ip)
{
	MonoJitInfo *ji;
	MonoMethod *method;

	/*
	 * We pass false for 'try_aot' so this becomes async safe.
	 * It won't find aot methods whose jit info is not yet loaded,
	 * so we preload their jit info in the JIT.
	 */
	ji = mono_jit_info_table_find_internal (domain, ip, FALSE, FALSE);
	if (!ji)
		return FALSE;

	method = mono_jit_info_get_method (ji);
	g_assert (method);

	return mono_gc_is_critical_method (method);
}

static void
thread_flags_changing (MonoThreadInfoFlags old, MonoThreadInfoFlags new_)
{
	mono_gc_skip_thread_changing (!!(new_ & MONO_THREAD_INFO_FLAGS_NO_GC));
}

static void
thread_flags_changed (MonoThreadInfoFlags old, MonoThreadInfoFlags new_)
{
	mono_gc_skip_thread_changed (!!(new_ & MONO_THREAD_INFO_FLAGS_NO_GC));
}

void
mono_thread_callbacks_init (void)
{
	MonoThreadInfoCallbacks cb;

	memset (&cb, 0, sizeof(cb));
	cb.thread_attach = thread_attach;
	cb.thread_detach = thread_detach;
	cb.thread_detach_with_lock = thread_detach_with_lock;
	cb.ip_in_critical_region = ip_in_critical_region;
	cb.thread_in_critical_region = thread_in_critical_region;
	cb.thread_flags_changing = thread_flags_changing;
	cb.thread_flags_changed = thread_flags_changed;
	mono_thread_info_callbacks_init (&cb);
}

/**
 * mono_thread_cleanup:
 */
void
mono_thread_cleanup (void)
{
	/* Wait for pending threads to park on joinable threads list */
	/* NOTE, waiting on this should be extremely rare and will only happen */
	/* under certain specific conditions. */
	gboolean wait_result = threads_wait_pending_joinable_threads (2000);
	if (!wait_result)
		g_warning ("Waiting on threads to park on joinable thread list timed out.");

	mono_threads_join_threads ();

#if !defined(RUN_IN_SUBTHREAD) && !defined(HOST_WIN32)
	/* The main thread must abandon any held mutexes (particularly
	 * important for named mutexes as they are shared across
	 * processes, see bug 74680.)  This will happen when the
	 * thread exits, but if it's not running in a subthread it
	 * won't exit in time.
	 */
	mono_w32mutex_abandon (mono_thread_internal_current ());
#endif

#if 0
	/* This stuff needs more testing, it seems one of these
	 * critical sections can be locked when mono_thread_cleanup is
	 * called.
	 */
	mono_coop_mutex_destroy (&threads_mutex);
	mono_os_mutex_destroy (&interlocked_mutex);
	mono_os_mutex_destroy (&delayed_free_table_mutex);
	mono_os_mutex_destroy (&small_id_mutex);
	mono_os_cond_destroy (&zero_pending_joinable_runtime_thread_event);
	mono_os_event_destroy (&background_change_event);
#endif
}

void
mono_threads_install_cleanup (MonoThreadCleanupFunc func)
{
	mono_thread_cleanup_fn = func;
}

/**
 * mono_thread_set_manage_callback:
 */
void
mono_thread_set_manage_callback (MonoThread *thread, MonoThreadManageCallback func)
{
	thread->internal_thread->manage_callback = func;
}

G_GNUC_UNUSED
static void print_tids (gpointer key, gpointer value, gpointer user)
{
	/* GPOINTER_TO_UINT breaks horribly if sizeof(void *) >
	 * sizeof(uint) and a cast to uint would overflow
	 */
	/* Older versions of glib don't have G_GSIZE_FORMAT, so just
	 * print this as a pointer.
	 */
	g_message ("Waiting for: %p", key);
}

struct wait_data 
{
	MonoThreadHandle *handles[MONO_W32HANDLE_MAXIMUM_WAIT_OBJECTS];
	MonoInternalThread *threads[MONO_W32HANDLE_MAXIMUM_WAIT_OBJECTS];
	guint32 num;
};

static void
wait_for_tids (struct wait_data *wait, guint32 timeout, gboolean check_state_change)
{
	guint32 i;
	MonoThreadInfoWaitRet ret;
	
	THREAD_DEBUG (g_message("%s: %d threads to wait for in this batch", __func__, wait->num));

	/* Add the thread state change event, so it wakes
	 * up if a thread changes to background mode. */

	MONO_ENTER_GC_SAFE;
	if (check_state_change)
		ret = mono_thread_info_wait_multiple_handle (wait->handles, wait->num, &background_change_event, FALSE, timeout, TRUE);
	else
		ret = mono_thread_info_wait_multiple_handle (wait->handles, wait->num, NULL, TRUE, timeout, TRUE);
	MONO_EXIT_GC_SAFE;

	if (ret == MONO_THREAD_INFO_WAIT_RET_FAILED) {
		/* See the comment in build_wait_tids() */
		THREAD_DEBUG (g_message ("%s: Wait failed", __func__));
		return;
	}
	
	for( i = 0; i < wait->num; i++)
		mono_threads_close_thread_handle (wait->handles [i]);

	if (ret >= MONO_THREAD_INFO_WAIT_RET_SUCCESS_0 && ret < (MONO_THREAD_INFO_WAIT_RET_SUCCESS_0 + wait->num)) {
		MonoInternalThread *internal;

		internal = wait->threads [ret - MONO_THREAD_INFO_WAIT_RET_SUCCESS_0];

		mono_threads_lock ();
		if (mono_g_hash_table_lookup (threads, (gpointer) internal->tid) == internal)
			g_error ("%s: failed to call mono_thread_detach_internal on thread %p, InternalThread: %p", __func__, internal->tid, internal);
		mono_threads_unlock ();
	}
}

static void build_wait_tids (gpointer key, gpointer value, gpointer user)
{
	struct wait_data *wait=(struct wait_data *)user;

	if(wait->num<MONO_W32HANDLE_MAXIMUM_WAIT_OBJECTS - 1) {
		MonoInternalThread *thread=(MonoInternalThread *)value;

		/* Ignore background threads, we abort them later */
		/* Do not lock here since it is not needed and the caller holds threads_lock */
		if (thread->state & ThreadState_Background) {
			THREAD_DEBUG (g_message ("%s: ignoring background thread %"G_GSIZE_FORMAT, __func__, (gsize)thread->tid));
			return; /* just leave, ignore */
		}
		
		if (mono_gc_is_finalizer_internal_thread (thread)) {
			THREAD_DEBUG (g_message ("%s: ignoring finalizer thread %"G_GSIZE_FORMAT, __func__, (gsize)thread->tid));
			return;
		}

		if (thread == mono_thread_internal_current ()) {
			THREAD_DEBUG (g_message ("%s: ignoring current thread %"G_GSIZE_FORMAT, __func__, (gsize)thread->tid));
			return;
		}

		if (mono_thread_get_main () && (thread == mono_thread_get_main ()->internal_thread)) {
			THREAD_DEBUG (g_message ("%s: ignoring main thread %"G_GSIZE_FORMAT, __func__, (gsize)thread->tid));
			return;
		}

		if (thread->flags & MONO_THREAD_FLAG_DONT_MANAGE) {
			THREAD_DEBUG (g_message ("%s: ignoring thread %" G_GSIZE_FORMAT "with DONT_MANAGE flag set.", __func__, (gsize)thread->tid));
			return;
		}

		THREAD_DEBUG (g_message ("%s: Invoking mono_thread_manage callback on thread %p", __func__, thread));
		if ((thread->manage_callback == NULL) || (thread->manage_callback (thread->root_domain_thread) == TRUE)) {
			wait->handles[wait->num]=mono_threads_open_thread_handle (thread->handle);
			wait->threads[wait->num]=thread;
			wait->num++;

			THREAD_DEBUG (g_message ("%s: adding thread %"G_GSIZE_FORMAT, __func__, (gsize)thread->tid));
		} else {
			THREAD_DEBUG (g_message ("%s: ignoring (because of callback) thread %"G_GSIZE_FORMAT, __func__, (gsize)thread->tid));
		}
		
		
	} else {
		/* Just ignore the rest, we can't do anything with
		 * them yet
		 */
	}
}

static void
abort_threads (gpointer key, gpointer value, gpointer user)
{
	struct wait_data *wait=(struct wait_data *)user;
	MonoNativeThreadId self = mono_native_thread_id_get ();
	MonoInternalThread *thread = (MonoInternalThread *)value;

	if (wait->num >= MONO_W32HANDLE_MAXIMUM_WAIT_OBJECTS)
		return;

	if (mono_native_thread_id_equals (thread_get_tid (thread), self))
		return;
	if (mono_gc_is_finalizer_internal_thread (thread))
		return;

	if ((thread->flags & MONO_THREAD_FLAG_DONT_MANAGE))
		return;

	wait->handles[wait->num] = mono_threads_open_thread_handle (thread->handle);
	wait->threads[wait->num] = thread;
	wait->num++;

	THREAD_DEBUG (g_print ("%s: Aborting id: %"G_GSIZE_FORMAT"\n", __func__, (gsize)thread->tid));
	mono_thread_internal_abort (thread, FALSE);
}

/** 
 * mono_threads_set_shutting_down:
 *
 * Is called by a thread that wants to shut down Mono. If the runtime is already
 * shutting down, the calling thread is suspended/stopped, and this function never
 * returns.
 */
void
mono_threads_set_shutting_down (void)
{
	MonoInternalThread *current_thread = mono_thread_internal_current ();

	mono_threads_lock ();

	if (shutting_down) {
		mono_threads_unlock ();

		/* Make sure we're properly suspended/stopped */

		LOCK_THREAD (current_thread);

		if (current_thread->state & (ThreadState_SuspendRequested | ThreadState_AbortRequested)) {
			UNLOCK_THREAD (current_thread);
			mono_thread_execute_interruption_void ();
		} else {
			UNLOCK_THREAD (current_thread);
		}

		/*since we're killing the thread, detach it.*/
		mono_thread_detach_internal (current_thread);

		/* Wake up other threads potentially waiting for us */
		mono_thread_info_exit (0);
	} else {
		shutting_down = TRUE;

		/* Not really a background state change, but this will
		 * interrupt the main thread if it is waiting for all
		 * the other threads.
		 */
		MONO_ENTER_GC_SAFE;
		mono_os_event_set (&background_change_event);
		MONO_EXIT_GC_SAFE;

		mono_threads_unlock ();
	}
}

/**
 * mono_thread_manage:
 */
void
mono_thread_manage (void)
{
	struct wait_data wait_data;
	struct wait_data *wait = &wait_data;

	memset (wait, 0, sizeof (struct wait_data));
	/* join each thread that's still running */
	THREAD_DEBUG (g_message ("%s: Joining each running thread...", __func__));
	
	mono_threads_lock ();
	if(threads==NULL) {
		THREAD_DEBUG (g_message("%s: No threads", __func__));
		mono_threads_unlock ();
		return;
	}

	mono_threads_unlock ();
	
	do {
		mono_threads_lock ();
		if (shutting_down) {
			/* somebody else is shutting down */
			mono_threads_unlock ();
			break;
		}
		THREAD_DEBUG (g_message ("%s: There are %d threads to join", __func__, mono_g_hash_table_size (threads));
			mono_g_hash_table_foreach (threads, print_tids, NULL));
	
		MONO_ENTER_GC_SAFE;
		mono_os_event_reset (&background_change_event);
		MONO_EXIT_GC_SAFE;
		wait->num=0;
		/* We must zero all InternalThread pointers to avoid making the GC unhappy. */
		memset (wait->threads, 0, MONO_W32HANDLE_MAXIMUM_WAIT_OBJECTS * SIZEOF_VOID_P);
		mono_g_hash_table_foreach (threads, build_wait_tids, wait);
		mono_threads_unlock ();
		if (wait->num > 0)
			/* Something to wait for */
			wait_for_tids (wait, MONO_INFINITE_WAIT, TRUE);
		THREAD_DEBUG (g_message ("%s: I have %d threads after waiting.", __func__, wait->num));
	} while(wait->num>0);

	/* Mono is shutting down, so just wait for the end */
	if (!mono_runtime_try_shutdown ()) {
		/*FIXME mono_thread_suspend probably should call mono_thread_execute_interruption when self interrupting. */
		mono_thread_suspend (mono_thread_internal_current ());
		mono_thread_execute_interruption_void ();
	}

	/* 
	 * Remove everything but the finalizer thread and self.
	 * Also abort all the background threads
	 * */
	do {
		mono_threads_lock ();

		wait->num = 0;
		/*We must zero all InternalThread pointers to avoid making the GC unhappy.*/
		memset (wait->threads, 0, MONO_W32HANDLE_MAXIMUM_WAIT_OBJECTS * SIZEOF_VOID_P);
		mono_g_hash_table_foreach (threads, abort_threads, wait);

		mono_threads_unlock ();

		THREAD_DEBUG (g_message ("%s: wait->num is now %d", __func__, wait->num));
		if (wait->num > 0) {
			/* Something to wait for */
			wait_for_tids (wait, MONO_INFINITE_WAIT, FALSE);
		}
	} while (wait->num > 0);
	
	/* 
	 * give the subthreads a chance to really quit (this is mainly needed
	 * to get correct user and system times from getrusage/wait/time(1)).
	 * This could be removed if we avoid pthread_detach() and use pthread_join().
	 */
	mono_thread_info_yield ();
}

static void
collect_threads_for_suspend (gpointer key, gpointer value, gpointer user_data)
{
	MonoInternalThread *thread = (MonoInternalThread*)value;
	struct wait_data *wait = (struct wait_data*)user_data;

	/* 
	 * We try to exclude threads early, to avoid running into the MONO_W32HANDLE_MAXIMUM_WAIT_OBJECTS
	 * limitation.
	 * This needs no locking.
	 */
	if ((thread->state & ThreadState_Suspended) != 0 || 
		(thread->state & ThreadState_Stopped) != 0)
		return;

	if (wait->num<MONO_W32HANDLE_MAXIMUM_WAIT_OBJECTS) {
		wait->handles [wait->num] = mono_threads_open_thread_handle (thread->handle);
		wait->threads [wait->num] = thread;
		wait->num++;
	}
}

/*
 * mono_thread_suspend_all_other_threads:
 *
 *  Suspend all managed threads except the finalizer thread and this thread. It is
 * not possible to resume them later.
 */
void mono_thread_suspend_all_other_threads (void)
{
	struct wait_data wait_data;
	struct wait_data *wait = &wait_data;
	int i;
	MonoNativeThreadId self = mono_native_thread_id_get ();
	guint32 eventidx = 0;
	gboolean starting, finished;

	memset (wait, 0, sizeof (struct wait_data));
	/*
	 * The other threads could be in an arbitrary state at this point, i.e.
	 * they could be starting up, shutting down etc. This means that there could be
	 * threads which are not even in the threads hash table yet.
	 */

	/* 
	 * First we set a barrier which will be checked by all threads before they
	 * are added to the threads hash table, and they will exit if the flag is set.
	 * This ensures that no threads could be added to the hash later.
	 * We will use shutting_down as the barrier for now.
	 */
	g_assert (shutting_down);

	/*
	 * We make multiple calls to WaitForMultipleObjects since:
	 * - we can only wait for MONO_W32HANDLE_MAXIMUM_WAIT_OBJECTS threads
	 * - some threads could exit without becoming suspended
	 */
	finished = FALSE;
	while (!finished) {
		/*
		 * Make a copy of the hashtable since we can't do anything with
		 * threads while threads_mutex is held.
		 */
		wait->num = 0;
		/*We must zero all InternalThread pointers to avoid making the GC unhappy.*/
		memset (wait->threads, 0, MONO_W32HANDLE_MAXIMUM_WAIT_OBJECTS * SIZEOF_VOID_P);
		mono_threads_lock ();
		mono_g_hash_table_foreach (threads, collect_threads_for_suspend, wait);
		mono_threads_unlock ();

		eventidx = 0;
		/* Get the suspended events that we'll be waiting for */
		for (i = 0; i < wait->num; ++i) {
			MonoInternalThread *thread = wait->threads [i];

			if (mono_native_thread_id_equals (thread_get_tid (thread), self)
			     || mono_gc_is_finalizer_internal_thread (thread)
			     || (thread->flags & MONO_THREAD_FLAG_DONT_MANAGE)
			) {
				mono_threads_close_thread_handle (wait->handles [i]);
				wait->threads [i] = NULL;
				continue;
			}

			LOCK_THREAD (thread);

			if (thread->state & (ThreadState_Suspended | ThreadState_Stopped)) {
				UNLOCK_THREAD (thread);
				mono_threads_close_thread_handle (wait->handles [i]);
				wait->threads [i] = NULL;
				continue;
			}

			++eventidx;

			/* Convert abort requests into suspend requests */
			if ((thread->state & ThreadState_AbortRequested) != 0)
				thread->state &= ~ThreadState_AbortRequested;
			
			thread->state |= ThreadState_SuspendRequested;
			MONO_ENTER_GC_SAFE;
			mono_os_event_reset (thread->suspended);
			MONO_EXIT_GC_SAFE;

			/* Signal the thread to suspend + calls UNLOCK_THREAD (thread) */
			async_suspend_internal (thread, TRUE);

			mono_threads_close_thread_handle (wait->handles [i]);
			wait->threads [i] = NULL;
		}
		if (eventidx <= 0) {
			/* 
			 * If there are threads which are starting up, we wait until they
			 * are suspended when they try to register in the threads hash.
			 * This is guaranteed to finish, since the threads which can create new
			 * threads get suspended after a while.
			 * FIXME: The finalizer thread can still create new threads.
			 */
			mono_threads_lock ();
			if (threads_starting_up)
				starting = mono_g_hash_table_size (threads_starting_up) > 0;
			else
				starting = FALSE;
			mono_threads_unlock ();
			if (starting)
				mono_thread_info_sleep (100, NULL);
			else
				finished = TRUE;
		}
	}
}

typedef struct {
	MonoInternalThread *thread;
	MonoStackFrameInfo *frames;
	int nframes, max_frames;
	int nthreads, max_threads;
	MonoInternalThread **threads;
} ThreadDumpUserData;

static gboolean thread_dump_requested;

/* This needs to be async safe */
static gboolean
collect_frame (MonoStackFrameInfo *frame, MonoContext *ctx, gpointer data)
{
	ThreadDumpUserData *ud = (ThreadDumpUserData *)data;

	if (ud->nframes < ud->max_frames) {
		memcpy (&ud->frames [ud->nframes], frame, sizeof (MonoStackFrameInfo));
		ud->nframes ++;
	}

	return FALSE;
}

/* This needs to be async safe */
static SuspendThreadResult
get_thread_dump (MonoThreadInfo *info, gpointer ud)
{
	ThreadDumpUserData *user_data = (ThreadDumpUserData *)ud;
	MonoInternalThread *thread = user_data->thread;

#if 0
/* This no longer works with remote unwinding */
	g_string_append_printf (text, " tid=0x%p this=0x%p ", (gpointer)(gsize)thread->tid, thread);
	mono_thread_internal_describe (thread, text);
	g_string_append (text, "\n");
#endif

	if (thread == mono_thread_internal_current ())
		mono_get_eh_callbacks ()->mono_walk_stack_with_ctx (collect_frame, NULL, MONO_UNWIND_SIGNAL_SAFE, ud);
	else
		mono_get_eh_callbacks ()->mono_walk_stack_with_state (collect_frame, mono_thread_info_get_suspend_state (info), MONO_UNWIND_SIGNAL_SAFE, ud);

	return MonoResumeThread;
}

typedef struct {
	int nthreads, max_threads;
	MonoInternalThread **threads;
} CollectThreadsUserData;

static void
collect_thread (gpointer key, gpointer value, gpointer user)
{
	CollectThreadsUserData *ud = (CollectThreadsUserData *)user;
	MonoInternalThread *thread = (MonoInternalThread *)value;

	if (ud->nthreads < ud->max_threads)
		ud->threads [ud->nthreads ++] = thread;
}

/*
 * Collect running threads into the THREADS array.
 * THREADS should be an array allocated on the stack.
 */
static int
collect_threads (MonoInternalThread **thread_array, int max_threads)
{
	CollectThreadsUserData ud;

	memset (&ud, 0, sizeof (ud));
	/* This array contains refs, but its on the stack, so its ok */
	ud.threads = thread_array;
	ud.max_threads = max_threads;

	mono_threads_lock ();
	mono_g_hash_table_foreach (threads, collect_thread, &ud);
	mono_threads_unlock ();

	return ud.nthreads;
}

static void
dump_thread (MonoInternalThread *thread, ThreadDumpUserData *ud)
{
	GString* text = g_string_new (0);
	char *name;
	GError *gerror = NULL;
	int i;

	ud->thread = thread;
	ud->nframes = 0;

	/* Collect frames for the thread */
	if (thread == mono_thread_internal_current ()) {
		get_thread_dump (mono_thread_info_current (), ud);
	} else {
		mono_thread_info_safe_suspend_and_run (thread_get_tid (thread), FALSE, get_thread_dump, ud);
	}

	/*
	 * Do all the non async-safe work outside of get_thread_dump.
	 */
	if (thread->name) {
		name = g_utf16_to_utf8 (thread->name, thread->name_len, NULL, NULL, &gerror);
		g_assert (!gerror);
		g_string_append_printf (text, "\n\"%s\"\n", name);
		g_free (name);
	}
	else if (thread->threadpool_thread) {
		g_string_append (text, "\n\"<threadpool thread>\"\n");
	} else {
		g_string_append (text, "\n\"<unnamed thread>\"\n");
	}

	g_string_append_printf (text, " tid=%p this=%p ", (gpointer)(gsize)thread->tid, thread);
	mono_thread_internal_describe (thread, text);
	g_string_append (text, "\n");

	for (i = 0; i < ud->nframes; ++i) {
		MonoStackFrameInfo *frame = &ud->frames [i];
		MonoMethod *method = NULL;

		if (frame->type == FRAME_TYPE_MANAGED)
			method = mono_jit_info_get_method (frame->ji);

		if (method) {
			gchar *location = mono_debug_print_stack_frame (method, frame->native_offset, frame->domain);
			g_string_append_printf (text, "  %s\n", location);
			g_free (location);
		} else {
			g_string_append_printf (text, "  at <unknown> <0x%05x>\n", frame->native_offset);
		}
	}

<<<<<<< HEAD
	fprintf (stderr, "%s", text->str);
=======
	g_print ("%s", text->str);
>>>>>>> 5edc0db0

#if PLATFORM_WIN32 && TARGET_WIN32 && _DEBUG
	OutputDebugStringA(text->str);
#endif

	g_string_free (text, TRUE);
	fflush (stdout);
}

void
mono_threads_perform_thread_dump (void)
{
	ThreadDumpUserData ud;
	MonoInternalThread *thread_array [128];
	int tindex, nthreads;

	if (!thread_dump_requested)
		return;

<<<<<<< HEAD
	fprintf (stderr, "Full thread dump:\n");
=======
	g_print ("Full thread dump:\n");
>>>>>>> 5edc0db0

	/* Make a copy of the threads hash to avoid doing work inside threads_lock () */
	nthreads = collect_threads (thread_array, 128);

	memset (&ud, 0, sizeof (ud));
	ud.frames = g_new0 (MonoStackFrameInfo, 256);
	ud.max_frames = 256;

	for (tindex = 0; tindex < nthreads; ++tindex)
		dump_thread (thread_array [tindex], &ud);

	g_free (ud.frames);

	fprintf (stderr, "\n");

	thread_dump_requested = FALSE;
}

/* Obtain the thread dump of all threads */
static gboolean
mono_threads_get_thread_dump (MonoArray **out_threads, MonoArray **out_stack_frames, MonoError *error)
{

	ThreadDumpUserData ud;
	MonoInternalThread *thread_array [128];
	MonoDomain *domain = mono_domain_get ();
	MonoDebugSourceLocation *location;
	int tindex, nthreads;

	error_init (error);
	
	*out_threads = NULL;
	*out_stack_frames = NULL;

	/* Make a copy of the threads hash to avoid doing work inside threads_lock () */
	nthreads = collect_threads (thread_array, 128);

	memset (&ud, 0, sizeof (ud));
	ud.frames = g_new0 (MonoStackFrameInfo, 256);
	ud.max_frames = 256;

	*out_threads = mono_array_new_checked (domain, mono_defaults.thread_class, nthreads, error);
	goto_if_nok (error, leave);
	*out_stack_frames = mono_array_new_checked (domain, mono_defaults.array_class, nthreads, error);
	goto_if_nok (error, leave);

	for (tindex = 0; tindex < nthreads; ++tindex) {
		MonoInternalThread *thread = thread_array [tindex];
		MonoArray *thread_frames;
		int i;

		ud.thread = thread;
		ud.nframes = 0;

		/* Collect frames for the thread */
		if (thread == mono_thread_internal_current ()) {
			get_thread_dump (mono_thread_info_current (), &ud);
		} else {
			mono_thread_info_safe_suspend_and_run (thread_get_tid (thread), FALSE, get_thread_dump, &ud);
		}

		mono_array_setref_fast (*out_threads, tindex, mono_thread_current_for_thread (thread));

		thread_frames = mono_array_new_checked (domain, mono_defaults.stack_frame_class, ud.nframes, error);
		goto_if_nok (error, leave);
		mono_array_setref_fast (*out_stack_frames, tindex, thread_frames);

		for (i = 0; i < ud.nframes; ++i) {
			MonoStackFrameInfo *frame = &ud.frames [i];
			MonoMethod *method = NULL;
			MonoStackFrame *sf = (MonoStackFrame *)mono_object_new_checked (domain, mono_defaults.stack_frame_class, error);
			goto_if_nok (error, leave);

			sf->native_offset = frame->native_offset;

			if (frame->type == FRAME_TYPE_MANAGED)
				method = mono_jit_info_get_method (frame->ji);

			if (method) {
				sf->method_address = (gsize) frame->ji->code_start;

				MonoReflectionMethod *rm = mono_method_get_object_checked (domain, method, NULL, error);
				goto_if_nok (error, leave);
				MONO_OBJECT_SETREF (sf, method, rm);

				location = mono_debug_lookup_source_location (method, frame->native_offset, domain);
				if (location) {
					sf->il_offset = location->il_offset;

					if (location && location->source_file) {
						MonoString *filename = mono_string_new_checked (domain, location->source_file, error);
						goto_if_nok (error, leave);
						MONO_OBJECT_SETREF (sf, filename, filename);
						sf->line = location->row;
						sf->column = location->column;
					}
					mono_debug_free_source_location (location);
				} else {
					sf->il_offset = -1;
				}
			}
			mono_array_setref (thread_frames, i, sf);
		}
	}

leave:
	g_free (ud.frames);
	return is_ok (error);
}

/**
 * mono_threads_request_thread_dump:
 *
 *   Ask all threads except the current to print their stacktrace to stdout.
 */
void
mono_threads_request_thread_dump (void)
{
	/*The new thread dump code runs out of the finalizer thread. */
	thread_dump_requested = TRUE;
	mono_gc_finalize_notify ();
}

struct ref_stack {
	gpointer *refs;
	gint allocated; /* +1 so that refs [allocated] == NULL */
	gint bottom;
};

typedef struct ref_stack RefStack;

static RefStack *
ref_stack_new (gint initial_size)
{
	RefStack *rs;

	initial_size = MAX (initial_size, 16) + 1;
	rs = g_new0 (RefStack, 1);
	rs->refs = g_new0 (gpointer, initial_size);
	rs->allocated = initial_size;
	return rs;
}

static void
ref_stack_destroy (gpointer ptr)
{
	RefStack *rs = (RefStack *)ptr;

	if (rs != NULL) {
		g_free (rs->refs);
		g_free (rs);
	}
}

static void
ref_stack_push (RefStack *rs, gpointer ptr)
{
	g_assert (rs != NULL);

	if (rs->bottom >= rs->allocated) {
		rs->refs = (void **)g_realloc (rs->refs, rs->allocated * 2 * sizeof (gpointer) + 1);
		rs->allocated <<= 1;
		rs->refs [rs->allocated] = NULL;
	}
	rs->refs [rs->bottom++] = ptr;
}

static void
ref_stack_pop (RefStack *rs)
{
	if (rs == NULL || rs->bottom == 0)
		return;

	rs->bottom--;
	rs->refs [rs->bottom] = NULL;
}

static gboolean
ref_stack_find (RefStack *rs, gpointer ptr)
{
	gpointer *refs;

	if (rs == NULL)
		return FALSE;

	for (refs = rs->refs; refs && *refs; refs++) {
		if (*refs == ptr)
			return TRUE;
	}
	return FALSE;
}

/*
 * mono_thread_push_appdomain_ref:
 *
 *   Register that the current thread may have references to objects in domain 
 * @domain on its stack. Each call to this function should be paired with a 
 * call to pop_appdomain_ref.
 */
void 
mono_thread_push_appdomain_ref (MonoDomain *domain)
{
	MonoInternalThread *thread = mono_thread_internal_current ();

	if (thread) {
		/* printf ("PUSH REF: %"G_GSIZE_FORMAT" -> %s.\n", (gsize)thread->tid, domain->friendly_name); */
		SPIN_LOCK (thread->lock_thread_id);
		if (thread->appdomain_refs == NULL)
			thread->appdomain_refs = ref_stack_new (16);
		ref_stack_push ((RefStack *)thread->appdomain_refs, domain);
		SPIN_UNLOCK (thread->lock_thread_id);
	}
}

void
mono_thread_pop_appdomain_ref (void)
{
	MonoInternalThread *thread = mono_thread_internal_current ();

	if (thread) {
		/* printf ("POP REF: %"G_GSIZE_FORMAT" -> %s.\n", (gsize)thread->tid, ((MonoDomain*)(thread->appdomain_refs->data))->friendly_name); */
		SPIN_LOCK (thread->lock_thread_id);
		ref_stack_pop ((RefStack *)thread->appdomain_refs);
		SPIN_UNLOCK (thread->lock_thread_id);
	}
}

gboolean
mono_thread_internal_has_appdomain_ref (MonoInternalThread *thread, MonoDomain *domain)
{
	gboolean res;
	SPIN_LOCK (thread->lock_thread_id);
	res = ref_stack_find ((RefStack *)thread->appdomain_refs, domain);
	SPIN_UNLOCK (thread->lock_thread_id);
	return res;
}

gboolean
mono_thread_has_appdomain_ref (MonoThread *thread, MonoDomain *domain)
{
	return mono_thread_internal_has_appdomain_ref (thread->internal_thread, domain);
}

typedef struct abort_appdomain_data {
	struct wait_data wait;
	MonoDomain *domain;
} abort_appdomain_data;

static void
collect_appdomain_thread (gpointer key, gpointer value, gpointer user_data)
{
	MonoInternalThread *thread = (MonoInternalThread*)value;
	abort_appdomain_data *data = (abort_appdomain_data*)user_data;
	MonoDomain *domain = data->domain;

	if (mono_thread_internal_has_appdomain_ref (thread, domain)) {
		/* printf ("ABORTING THREAD %p BECAUSE IT REFERENCES DOMAIN %s.\n", thread->tid, domain->friendly_name); */

		if(data->wait.num<MONO_W32HANDLE_MAXIMUM_WAIT_OBJECTS) {
			data->wait.handles [data->wait.num] = mono_threads_open_thread_handle (thread->handle);
			data->wait.threads [data->wait.num] = thread;
			data->wait.num++;
		} else {
			/* Just ignore the rest, we can't do anything with
			 * them yet
			 */
		}
	}
}

/*
 * mono_threads_abort_appdomain_threads:
 *
 *   Abort threads which has references to the given appdomain.
 */
gboolean
mono_threads_abort_appdomain_threads (MonoDomain *domain, int timeout)
{
	abort_appdomain_data user_data;
	gint64 start_time;
	int orig_timeout = timeout;
	int i;

	THREAD_DEBUG (g_message ("%s: starting abort", __func__));

	start_time = mono_msec_ticks ();
	do {
		mono_threads_lock ();

		user_data.domain = domain;
		user_data.wait.num = 0;
		/* This shouldn't take any locks */
		mono_g_hash_table_foreach (threads, collect_appdomain_thread, &user_data);
		mono_threads_unlock ();

		if (user_data.wait.num > 0) {
			/* Abort the threads outside the threads lock */
			for (i = 0; i < user_data.wait.num; ++i)
				mono_thread_internal_abort (user_data.wait.threads [i], TRUE);

			/*
			 * We should wait for the threads either to abort, or to leave the
			 * domain. We can't do the latter, so we wait with a timeout.
			 */
			wait_for_tids (&user_data.wait, 100, FALSE);
		}

		/* Update remaining time */
		timeout -= mono_msec_ticks () - start_time;
		start_time = mono_msec_ticks ();

		if (orig_timeout != -1 && timeout < 0)
			return FALSE;
	}
	while (user_data.wait.num > 0);

	THREAD_DEBUG (g_message ("%s: abort done", __func__));

	return TRUE;
}

/* This is a JIT icall.  This icall is called from a finally block when
 * mono_install_handler_block_guard called by another thread has flipped the
 * finally block's exvar (see mono_find_exvar_for_offset).  In that case, if
 * the finally is in an abort protected block, we must defer the abort
 * exception until we leave the abort protected block.  Otherwise we proceed
 * with a synchronous self-abort.
 */
void
ves_icall_thread_finish_async_abort (void)
{
	/* We were called from the handler block and are about to
	 * leave it.  (If we end up postponing the abort because we're
	 * in an abort protected block, the unwinder won't run and
	 * won't clear the handler block itself which will confuse the
	 * unwinder if we're in a try {} catch {} and we throw again.
	 * ie, this:
	 * static Constructor () {
	 *   try {
	 *     try {
	 *     } finally {
	 *       icall (); // Thread.Abort landed here,
	 *                 // and caused the handler block to be installed
	 *       if (exvar)
	 *         ves_icall_thread_finish_async_abort (); // we're here
	 *     }
	 *     throw E ();
	 *   } catch (E) {
	 *     // unwinder will get confused here and synthesize a self abort
	 *   }
	 * }
	 *
	 * More interestingly, this doesn't only happen with icalls - a JIT
	 * trampoline is native code that will cause a handler to be installed.
	 * So the above situation can happen with any code in a "finally"
	 * clause.
	 */
	mono_get_eh_callbacks ()->mono_uninstall_current_handler_block_guard ();
	/* Just set the async interruption requested bit.  Rely on the icall
	 * wrapper of this icall to process the thread interruption, respecting
	 * any abort protection blocks in our call stack.
	 */
	mono_thread_set_self_interruption_respect_abort_prot ();
}

/*
 * mono_thread_get_undeniable_exception:
 *
 *   Return an exception which needs to be raised when leaving a catch clause.
 * This is used for undeniable exception propagation.
 */
MonoException*
mono_thread_get_undeniable_exception (void)
{
	MonoInternalThread *thread = mono_thread_internal_current ();

	if (!(thread && thread->abort_exc && !is_running_protected_wrapper ()))
		return NULL;

	// We don't want to have our exception effect calls made by
	// the catching block

	if (!mono_get_eh_callbacks ()->mono_above_abort_threshold ())
		return NULL;

	/*
	 * FIXME: Clear the abort exception and return an AppDomainUnloaded 
	 * exception if the thread no longer references a dying appdomain.
	 */ 
	thread->abort_exc->trace_ips = NULL;
	thread->abort_exc->stack_trace = NULL;
	return thread->abort_exc;
}

#if MONO_SMALL_CONFIG
#define NUM_STATIC_DATA_IDX 4
static const int static_data_size [NUM_STATIC_DATA_IDX] = {
	64, 256, 1024, 4096
};
#else
#define NUM_STATIC_DATA_IDX 8
static const int static_data_size [NUM_STATIC_DATA_IDX] = {
	1024, 4096, 16384, 65536, 262144, 1048576, 4194304, 16777216
};
#endif

static MonoBitSet *thread_reference_bitmaps [NUM_STATIC_DATA_IDX];
static MonoBitSet *context_reference_bitmaps [NUM_STATIC_DATA_IDX];

static void
mark_slots (void *addr, MonoBitSet **bitmaps, MonoGCMarkFunc mark_func, void *gc_data)
{
	gpointer *static_data = (gpointer *)addr;

	for (int i = 0; i < NUM_STATIC_DATA_IDX; ++i) {
		void **ptr = (void **)static_data [i];

		if (!ptr)
			continue;

		MONO_BITSET_FOREACH (bitmaps [i], idx, {
			void **p = ptr + idx;

			if (*p)
				mark_func ((MonoObject**)p, gc_data);
		});
	}
}

static void
mark_tls_slots (void *addr, MonoGCMarkFunc mark_func, void *gc_data)
{
	mark_slots (addr, thread_reference_bitmaps, mark_func, gc_data);
}

static void
mark_ctx_slots (void *addr, MonoGCMarkFunc mark_func, void *gc_data)
{
	mark_slots (addr, context_reference_bitmaps, mark_func, gc_data);
}

/*
 *  mono_alloc_static_data
 *
 *   Allocate memory blocks for storing threads or context static data
 */
static void 
mono_alloc_static_data (gpointer **static_data_ptr, guint32 offset, void *alloc_key, gboolean threadlocal)
{
	guint idx = ACCESS_SPECIAL_STATIC_OFFSET (offset, index);
	int i;

	gpointer* static_data = *static_data_ptr;
	if (!static_data) {
		static MonoGCDescriptor tls_desc = MONO_GC_DESCRIPTOR_NULL;
		static MonoGCDescriptor ctx_desc = MONO_GC_DESCRIPTOR_NULL;

		if (mono_gc_user_markers_supported ()) {
			if (tls_desc == MONO_GC_DESCRIPTOR_NULL)
				tls_desc = mono_gc_make_root_descr_user (mark_tls_slots);

			if (ctx_desc == MONO_GC_DESCRIPTOR_NULL)
				ctx_desc = mono_gc_make_root_descr_user (mark_ctx_slots);
		}

		static_data = (void **)mono_gc_alloc_fixed (static_data_size [0], threadlocal ? tls_desc : ctx_desc,
			threadlocal ? MONO_ROOT_SOURCE_THREAD_STATIC : MONO_ROOT_SOURCE_CONTEXT_STATIC,
			alloc_key,
			threadlocal ? "ThreadStatic Fields" : "ContextStatic Fields");
		*static_data_ptr = static_data;
		static_data [0] = static_data;
	}

	for (i = 1; i <= idx; ++i) {
		if (static_data [i])
			continue;

		if (mono_gc_user_markers_supported ())
			static_data [i] = g_malloc0 (static_data_size [i]);
		else
			static_data [i] = mono_gc_alloc_fixed (static_data_size [i], MONO_GC_DESCRIPTOR_NULL,
				threadlocal ? MONO_ROOT_SOURCE_THREAD_STATIC : MONO_ROOT_SOURCE_CONTEXT_STATIC,
				alloc_key,
				threadlocal ? "ThreadStatic Fields" : "ContextStatic Fields");
	}
}

static void 
mono_free_static_data (gpointer* static_data)
{
	int i;
	for (i = 1; i < NUM_STATIC_DATA_IDX; ++i) {
		gpointer p = static_data [i];
		if (!p)
			continue;
		/*
		 * At this point, the static data pointer array is still registered with the
		 * GC, so must ensure that mark_tls_slots() will not encounter any invalid
		 * data.  Freeing the individual arrays without first nulling their slots
		 * would make it possible for mark_tls/ctx_slots() to encounter a pointer to
		 * such an already freed array.  See bug #13813.
		 */
		static_data [i] = NULL;
		mono_memory_write_barrier ();
		if (mono_gc_user_markers_supported ())
			g_free (p);
		else
			mono_gc_free_fixed (p);
	}
	mono_gc_free_fixed (static_data);
}

/*
 *  mono_init_static_data_info
 *
 *   Initializes static data counters
 */
static void mono_init_static_data_info (StaticDataInfo *static_data)
{
	static_data->idx = 0;
	static_data->offset = 0;
	static_data->freelist = NULL;
}

/*
 *  mono_alloc_static_data_slot
 *
 *   Generates an offset for static data. static_data contains the counters
 *  used to generate it.
 */
static guint32
mono_alloc_static_data_slot (StaticDataInfo *static_data, guint32 size, guint32 align)
{
	if (!static_data->idx && !static_data->offset) {
		/* 
		 * we use the first chunk of the first allocation also as
		 * an array for the rest of the data 
		 */
		static_data->offset = sizeof (gpointer) * NUM_STATIC_DATA_IDX;
	}
	static_data->offset += align - 1;
	static_data->offset &= ~(align - 1);
	if (static_data->offset + size >= static_data_size [static_data->idx]) {
		static_data->idx ++;
		g_assert (size <= static_data_size [static_data->idx]);
		g_assert (static_data->idx < NUM_STATIC_DATA_IDX);
		static_data->offset = 0;
	}
	guint32 offset = MAKE_SPECIAL_STATIC_OFFSET (static_data->idx, static_data->offset, 0);
	static_data->offset += size;
	return offset;
}

/*
 * LOCKING: requires that threads_mutex is held
 */
static void
context_adjust_static_data (MonoAppContext *ctx)
{
	if (context_static_info.offset || context_static_info.idx > 0) {
		guint32 offset = MAKE_SPECIAL_STATIC_OFFSET (context_static_info.idx, context_static_info.offset, 0);
		mono_alloc_static_data (&ctx->static_data, offset, ctx, FALSE);
		ctx->data->static_data = ctx->static_data;
	}
}

/*
 * LOCKING: requires that threads_mutex is held
 */
static void 
alloc_thread_static_data_helper (gpointer key, gpointer value, gpointer user)
{
	MonoInternalThread *thread = (MonoInternalThread *)value;
	guint32 offset = GPOINTER_TO_UINT (user);

	mono_alloc_static_data (&(thread->static_data), offset, (void *) MONO_UINT_TO_NATIVE_THREAD_ID (thread->tid), TRUE);
}

/*
 * LOCKING: requires that threads_mutex is held
 */
static void
alloc_context_static_data_helper (gpointer key, gpointer value, gpointer user)
{
	MonoAppContext *ctx = (MonoAppContext *) mono_gchandle_get_target (GPOINTER_TO_INT (key));

	if (!ctx)
		return;

	guint32 offset = GPOINTER_TO_UINT (user);
	mono_alloc_static_data (&ctx->static_data, offset, ctx, FALSE);
	ctx->data->static_data = ctx->static_data;
}

static StaticDataFreeList*
search_slot_in_freelist (StaticDataInfo *static_data, guint32 size, guint32 align)
{
	StaticDataFreeList* prev = NULL;
	StaticDataFreeList* tmp = static_data->freelist;
	while (tmp) {
		if (tmp->size == size) {
			if (prev)
				prev->next = tmp->next;
			else
				static_data->freelist = tmp->next;
			return tmp;
		}
		prev = tmp;
		tmp = tmp->next;
	}
	return NULL;
}

#if SIZEOF_VOID_P == 4
#define ONE_P 1
#else
#define ONE_P 1ll
#endif

static void
update_reference_bitmap (MonoBitSet **sets, guint32 offset, uintptr_t *bitmap, int numbits)
{
	int idx = ACCESS_SPECIAL_STATIC_OFFSET (offset, index);
	if (!sets [idx])
		sets [idx] = mono_bitset_new (static_data_size [idx] / sizeof (uintptr_t), 0);
	MonoBitSet *rb = sets [idx];
	offset = ACCESS_SPECIAL_STATIC_OFFSET (offset, offset);
	offset /= sizeof (uintptr_t);
	/* offset is now the bitmap offset */
	for (int i = 0; i < numbits; ++i) {
		if (bitmap [i / sizeof (uintptr_t)] & (ONE_P << (i & (sizeof (uintptr_t) * 8 -1))))
			mono_bitset_set_fast (rb, offset + i);
	}
}

static void
clear_reference_bitmap (MonoBitSet **sets, guint32 offset, guint32 size)
{
	int idx = ACCESS_SPECIAL_STATIC_OFFSET (offset, index);
	MonoBitSet *rb = sets [idx];
	offset = ACCESS_SPECIAL_STATIC_OFFSET (offset, offset);
	offset /= sizeof (uintptr_t);
	/* offset is now the bitmap offset */
	for (int i = 0; i < size / sizeof (uintptr_t); i++)
		mono_bitset_clear_fast (rb, offset + i);
}

guint32
mono_alloc_special_static_data (guint32 static_type, guint32 size, guint32 align, uintptr_t *bitmap, int numbits)
{
	g_assert (static_type == SPECIAL_STATIC_THREAD || static_type == SPECIAL_STATIC_CONTEXT);

	StaticDataInfo *info;
	MonoBitSet **sets;

	if (static_type == SPECIAL_STATIC_THREAD) {
		info = &thread_static_info;
		sets = thread_reference_bitmaps;
	} else {
		info = &context_static_info;
		sets = context_reference_bitmaps;
	}

	mono_threads_lock ();

	StaticDataFreeList *item = search_slot_in_freelist (info, size, align);
	guint32 offset;

	if (item) {
		offset = item->offset;
		g_free (item);
	} else {
		offset = mono_alloc_static_data_slot (info, size, align);
	}

	update_reference_bitmap (sets, offset, bitmap, numbits);

	if (static_type == SPECIAL_STATIC_THREAD) {
		/* This can be called during startup */
		if (threads != NULL)
			mono_g_hash_table_foreach (threads, alloc_thread_static_data_helper, GUINT_TO_POINTER (offset));
	} else {
		if (contexts != NULL)
			g_hash_table_foreach (contexts, alloc_context_static_data_helper, GUINT_TO_POINTER (offset));

		ACCESS_SPECIAL_STATIC_OFFSET (offset, type) = SPECIAL_STATIC_OFFSET_TYPE_CONTEXT;
	}

	mono_threads_unlock ();

	return offset;
}

gpointer
mono_get_special_static_data_for_thread (MonoInternalThread *thread, guint32 offset)
{
	guint32 static_type = ACCESS_SPECIAL_STATIC_OFFSET (offset, type);

	if (static_type == SPECIAL_STATIC_OFFSET_TYPE_THREAD) {
		return get_thread_static_data (thread, offset);
	} else {
		return get_context_static_data (thread->current_appcontext, offset);
	}
}

gpointer
mono_get_special_static_data (guint32 offset)
{
	return mono_get_special_static_data_for_thread (mono_thread_internal_current (), offset);
}

typedef struct {
	guint32 offset;
	guint32 size;
} OffsetSize;

/*
 * LOCKING: requires that threads_mutex is held
 */
static void 
free_thread_static_data_helper (gpointer key, gpointer value, gpointer user)
{
	MonoInternalThread *thread = (MonoInternalThread *)value;
	OffsetSize *data = (OffsetSize *)user;
	int idx = ACCESS_SPECIAL_STATIC_OFFSET (data->offset, index);
	int off = ACCESS_SPECIAL_STATIC_OFFSET (data->offset, offset);
	char *ptr;

	if (!thread->static_data || !thread->static_data [idx])
		return;
	ptr = ((char*) thread->static_data [idx]) + off;
	mono_gc_bzero_atomic (ptr, data->size);
}

/*
 * LOCKING: requires that threads_mutex is held
 */
static void
free_context_static_data_helper (gpointer key, gpointer value, gpointer user)
{
	MonoAppContext *ctx = (MonoAppContext *) mono_gchandle_get_target (GPOINTER_TO_INT (key));

	if (!ctx)
		return;

	OffsetSize *data = (OffsetSize *)user;
	int idx = ACCESS_SPECIAL_STATIC_OFFSET (data->offset, index);
	int off = ACCESS_SPECIAL_STATIC_OFFSET (data->offset, offset);
	char *ptr;

	if (!ctx->static_data || !ctx->static_data [idx])
		return;

	ptr = ((char*) ctx->static_data [idx]) + off;
	mono_gc_bzero_atomic (ptr, data->size);
}

static void
do_free_special_slot (guint32 offset, guint32 size)
{
	guint32 static_type = ACCESS_SPECIAL_STATIC_OFFSET (offset, type);
	MonoBitSet **sets;
	StaticDataInfo *info;

	if (static_type == SPECIAL_STATIC_OFFSET_TYPE_THREAD) {
		info = &thread_static_info;
		sets = thread_reference_bitmaps;
	} else {
		info = &context_static_info;
		sets = context_reference_bitmaps;
	}

	guint32 data_offset = offset;
	ACCESS_SPECIAL_STATIC_OFFSET (data_offset, type) = 0;
	OffsetSize data = { data_offset, size };

	clear_reference_bitmap (sets, data.offset, data.size);

	if (static_type == SPECIAL_STATIC_OFFSET_TYPE_THREAD) {
		if (threads != NULL)
			mono_g_hash_table_foreach (threads, free_thread_static_data_helper, &data);
	} else {
		if (contexts != NULL)
			g_hash_table_foreach (contexts, free_context_static_data_helper, &data);
	}

	if (!mono_runtime_is_shutting_down ()) {
		StaticDataFreeList *item = g_new0 (StaticDataFreeList, 1);

		item->offset = offset;
		item->size = size;

		item->next = info->freelist;
		info->freelist = item;
	}
}

static void
do_free_special (gpointer key, gpointer value, gpointer data)
{
	MonoClassField *field = (MonoClassField *)key;
	guint32 offset = GPOINTER_TO_UINT (value);
	gint32 align;
	guint32 size;
	size = mono_type_size (field->type, &align);
	do_free_special_slot (offset, size);
}

void
mono_alloc_special_static_data_free (GHashTable *special_static_fields)
{
	mono_threads_lock ();

	g_hash_table_foreach (special_static_fields, do_free_special, NULL);

	mono_threads_unlock ();
}

#ifdef HOST_WIN32
static void CALLBACK dummy_apc (ULONG_PTR param)
{
}
#endif

/*
 * mono_thread_execute_interruption
 * 
 * Performs the operation that the requested thread state requires (abort,
 * suspend or stop)
 */
static MonoException*
mono_thread_execute_interruption (void)
{
	MONO_REQ_GC_UNSAFE_MODE;

	MonoException *exc = NULL;
	MonoInternalThread *thread = mono_thread_internal_current ();
	MonoThread *sys_thread = mono_thread_current ();

	LOCK_THREAD (thread);
	gboolean unlock = TRUE;

	/* MonoThread::interruption_requested can only be changed with atomics */
	if (!mono_thread_clear_interruption_requested (thread))
		goto exit;

	/* this will consume pending APC calls */
#ifdef HOST_WIN32
	MONO_ENTER_GC_SAFE;
	mono_win32_wait_for_single_object_ex (GetCurrentThread (), 0, TRUE);
	MONO_EXIT_GC_SAFE;
#endif

	/* Clear the interrupted flag of the thread so it can wait again */
	mono_thread_info_clear_self_interrupt ();

	/* If there's a pending exception and an AbortRequested, the pending exception takes precedence */
	exc = sys_thread->pending_exception;
	if (exc) {
		sys_thread->pending_exception = NULL;
	} else if (thread->state & ThreadState_AbortRequested) {
		exc = thread->abort_exc;
		if (exc == NULL) {
			exc = mono_get_exception_thread_abort ();
			MONO_OBJECT_SETREF (thread, abort_exc, exc);
		}
	} else if (thread->state & ThreadState_SuspendRequested) {
		/* calls UNLOCK_THREAD (thread) */
		self_suspend_internal ();
		unlock = FALSE;
	} else if (thread->thread_interrupt_requested) {
		thread->thread_interrupt_requested = FALSE;
		UNLOCK_THREAD (thread);
		unlock = FALSE;
		exc = mono_get_exception_thread_interrupted ();
	}

exit:
	if (unlock)
		UNLOCK_THREAD (thread);
	
	return exc;
}

static void
mono_thread_execute_interruption_void (void)
{
	mono_thread_execute_interruption ();
}

/*
 * mono_thread_request_interruption
 *
 * A signal handler can call this method to request the interruption of a
 * thread. The result of the interruption will depend on the current state of
 * the thread. If the result is an exception that needs to be throw, it is 
 * provided as return value.
 */
static MonoException*
mono_thread_request_interruption (gboolean running_managed)
{
	MonoInternalThread *thread = mono_thread_internal_current ();

	/* The thread may already be stopping */
	if (thread == NULL) 
		return NULL;

	if (!mono_thread_set_interruption_requested (thread))
		return NULL;

	if (!running_managed || is_running_protected_wrapper ()) {
		/* Can't stop while in unmanaged code. Increase the global interruption
		   request count. When exiting the unmanaged method the count will be
		   checked and the thread will be interrupted. */

		/* this will awake the thread if it is in WaitForSingleObject 
		   or similar */
#ifdef HOST_WIN32
		mono_win32_interrupt_wait (thread->thread_info, thread->native_handle, (DWORD)thread->tid);
#else
		mono_thread_info_self_interrupt ();
#endif
		return NULL;
	}
	else {
		return mono_thread_execute_interruption ();
	}
}

static void
mono_thread_request_interruption_void (gboolean running_managed)
{
	mono_thread_request_interruption (running_managed);
}

/*This function should be called by a thread after it has exited all of
 * its handle blocks at interruption time.*/
void
mono_thread_resume_interruption (gboolean exec)
{
	MonoInternalThread *thread = mono_thread_internal_current ();
	gboolean still_aborting;

	/* The thread may already be stopping */
	if (thread == NULL)
		return;

	LOCK_THREAD (thread);
	still_aborting = (thread->state & (ThreadState_AbortRequested)) != 0;
	UNLOCK_THREAD (thread);

	/*This can happen if the protected block called Thread::ResetAbort*/
	if (!still_aborting)
		return;

	if (!mono_thread_set_interruption_requested (thread))
		return;

	mono_thread_info_self_interrupt ();

	if (exec) // Ignore the exception here, it will be raised later.
		mono_thread_execute_interruption_void ();
}

gboolean mono_thread_interruption_requested ()
{
	if (thread_interruption_requested) {
		MonoInternalThread *thread = mono_thread_internal_current ();
		/* The thread may already be stopping */
		if (thread != NULL) 
			return mono_thread_get_interruption_requested (thread);
	}
	return FALSE;
}

static MonoException*
mono_thread_interruption_checkpoint_request (gboolean bypass_abort_protection)
{
	MonoInternalThread *thread = mono_thread_internal_current ();

	/* The thread may already be stopping */
	if (!thread)
		return NULL;
	if (!mono_thread_get_interruption_requested (thread))
		return NULL;
	if (!bypass_abort_protection && !mono_thread_current ()->pending_exception && is_running_protected_wrapper ())
		return NULL;

	return mono_thread_execute_interruption ();
}

/*
 * Performs the interruption of the current thread, if one has been requested,
 * and the thread is not running a protected wrapper.
 * Return the exception which needs to be thrown, if any.
 */
MonoException*
mono_thread_interruption_checkpoint (void)
{
	return mono_thread_interruption_checkpoint_request (FALSE);
}

gboolean
mono_thread_interruption_checkpoint_bool (void)
{
	return mono_thread_interruption_checkpoint () != NULL;
}

void
mono_thread_interruption_checkpoint_void (void)
{
	mono_thread_interruption_checkpoint ();
}

/*
 * Performs the interruption of the current thread, if one has been requested.
 * Return the exception which needs to be thrown, if any.
 */
MonoException*
mono_thread_force_interruption_checkpoint_noraise (void)
{
	return mono_thread_interruption_checkpoint_request (TRUE);
}

/*
 * mono_set_pending_exception:
 *
 *   Set the pending exception of the current thread to EXC.
 * The exception will be thrown when execution returns to managed code.
 */
void
mono_set_pending_exception (MonoException *exc)
{
	MonoThread *thread = mono_thread_current ();

	/* The thread may already be stopping */
	if (thread == NULL)
		return;

	MONO_OBJECT_SETREF (thread, pending_exception, exc);

	mono_thread_request_interruption_void (FALSE);
}

/*
 * mono_runtime_set_pending_exception:
 *
 *   Set the pending exception of the current thread to \p exc.
 *   The exception will be thrown when execution returns to managed code.
 *   Can optionally \p overwrite any existing pending exceptions (it's not supported
 *   to overwrite any pending exceptions if the runtime is processing a thread abort request,
 *   in which case the behavior will be undefined).
 *   Return whether the pending exception was set or not.
 *   It will not be set if:
 *   * The thread or runtime is stopping or shutting down
 *   * There already is a pending exception (and \p overwrite is false)
 */
mono_bool
mono_runtime_set_pending_exception (MonoException *exc, mono_bool overwrite)
{
	MonoThread *thread = mono_thread_current ();

	/* The thread may already be stopping */
	if (thread == NULL)
		return FALSE;

	/* Don't overwrite any existing pending exceptions unless asked to */
	if (!overwrite && thread->pending_exception)
		return FALSE;

	MONO_OBJECT_SETREF (thread, pending_exception, exc);

	mono_thread_request_interruption (FALSE);

	return TRUE;
}


/*
 * mono_set_pending_exception_handle:
 *
 *   Set the pending exception of the current thread to EXC.
 * The exception will be thrown when execution returns to managed code.
 */
void
mono_set_pending_exception_handle (MonoExceptionHandle exc)
{
	MonoThread *thread = mono_thread_current ();

	/* The thread may already be stopping */
	if (thread == NULL)
		return;

	MONO_OBJECT_SETREF (thread, pending_exception, MONO_HANDLE_RAW (exc));

	mono_thread_request_interruption_void (FALSE);
}

/**
 * mono_thread_interruption_request_flag:
 *
 * Returns the address of a flag that will be non-zero if an interruption has
 * been requested for a thread. The thread to interrupt may not be the current
 * thread, so an additional call to mono_thread_interruption_requested() or
 * mono_thread_interruption_checkpoint() is allways needed if the flag is not
 * zero.
 */
gint32* mono_thread_interruption_request_flag ()
{
	return &thread_interruption_requested;
}

void 
mono_thread_init_apartment_state (void)
{
#ifdef HOST_WIN32
	MonoInternalThread* thread = mono_thread_internal_current ();

	/* Positive return value indicates success, either
	 * S_OK if this is first CoInitialize call, or
	 * S_FALSE if CoInitialize already called, but with same
	 * threading model. A negative value indicates failure,
	 * probably due to trying to change the threading model.
	 */
	if (CoInitializeEx(NULL, (thread->apartment_state == ThreadApartmentState_STA) 
			? COINIT_APARTMENTTHREADED 
			: COINIT_MULTITHREADED) < 0) {
		thread->apartment_state = ThreadApartmentState_Unknown;
	}
#endif
}

void 
mono_thread_cleanup_apartment_state (void)
{
#ifdef HOST_WIN32
	MonoInternalThread* thread = mono_thread_internal_current ();

	if (thread && thread->apartment_state != ThreadApartmentState_Unknown) {
		CoUninitialize ();
	}
#endif
}

static void
mono_thread_notify_change_state (MonoThreadState old_state, MonoThreadState new_state)
{
	MonoThreadState diff = old_state ^ new_state;
	if (diff & ThreadState_Background) {
		/* If the thread changes the background mode, the main thread has to
		 * be notified, since it has to rebuild the list of threads to
		 * wait for.
		 */
		MONO_ENTER_GC_SAFE;
		mono_os_event_set (&background_change_event);
		MONO_EXIT_GC_SAFE;
	}
}

void
mono_thread_clear_and_set_state (MonoInternalThread *thread, MonoThreadState clear, MonoThreadState set)
{
	LOCK_THREAD (thread);

	MonoThreadState const old_state = thread->state;
	MonoThreadState const new_state = (old_state & ~clear) | set;
	thread->state = new_state;

	UNLOCK_THREAD (thread);

	mono_thread_notify_change_state (old_state, new_state);
}

void
mono_thread_set_state (MonoInternalThread *thread, MonoThreadState state)
{
	mono_thread_clear_and_set_state (thread, 0, state);
}

/**
 * mono_thread_test_and_set_state:
 * Test if current state of \p thread include \p test. If it does not, OR \p set into the state.
 * \returns TRUE if \p set was OR'd in.
 */
gboolean
mono_thread_test_and_set_state (MonoInternalThread *thread, MonoThreadState test, MonoThreadState set)
{
	LOCK_THREAD (thread);
	
	MonoThreadState const old_state = thread->state;

	if ((old_state & test) != 0) {
		UNLOCK_THREAD (thread);
		return FALSE;
	}

	MonoThreadState const new_state = old_state | set;
	thread->state = new_state;

	UNLOCK_THREAD (thread);

	mono_thread_notify_change_state (old_state, new_state);

	return TRUE;
}

void
mono_thread_clr_state (MonoInternalThread *thread, MonoThreadState state)
{
	mono_thread_clear_and_set_state (thread, state, 0);
}

gboolean
mono_thread_test_state (MonoInternalThread *thread, MonoThreadState test)
{
	LOCK_THREAD (thread);

	gboolean const ret = ((thread->state & test) != 0);
	
	UNLOCK_THREAD (thread);
	
	return ret;
}

static void
self_interrupt_thread (void *_unused)
{
	MonoException *exc;
	MonoThreadInfo *info;
	MonoContext ctx;

	exc = mono_thread_execute_interruption ();
	if (!exc) {
		if (mono_threads_are_safepoints_enabled ()) {
			/* We can return from an async call in coop, as
			 * it's simply called when exiting the safepoint */
			/* If we're using hybrid suspend, we only self
			 * interrupt if we were running, hence using
			 * safepoints */
			return;
		}

		g_error ("%s: we can't resume from an async call", __func__);
	}

	info = mono_thread_info_current ();

	/* FIXME using thread_saved_state [ASYNC_SUSPEND_STATE_INDEX] can race with another suspend coming in. */
	ctx = info->thread_saved_state [ASYNC_SUSPEND_STATE_INDEX].ctx;

	mono_raise_exception_with_context (exc, &ctx);
}

static gboolean
mono_jit_info_match (MonoJitInfo *ji, gpointer ip)
{
	if (!ji)
		return FALSE;
	return ji->code_start <= ip && (char*)ip < (char*)ji->code_start + ji->code_size;
}

static gboolean
last_managed (MonoStackFrameInfo *frame, MonoContext *ctx, gpointer data)
{
	MonoJitInfo **dest = (MonoJitInfo **)data;
	*dest = frame->ji;
	return TRUE;
}

static MonoJitInfo*
mono_thread_info_get_last_managed (MonoThreadInfo *info)
{
	MonoJitInfo *ji = NULL;
	if (!info)
		return NULL;

	/*
	 * The suspended thread might be holding runtime locks. Make sure we don't try taking
	 * any runtime locks while unwinding. In coop case we shouldn't safepoint in regions
	 * where we hold runtime locks.
	 */
	if (!mono_threads_are_safepoints_enabled ())
		mono_thread_info_set_is_async_context (TRUE);
	mono_get_eh_callbacks ()->mono_walk_stack_with_state (last_managed, mono_thread_info_get_suspend_state (info), MONO_UNWIND_SIGNAL_SAFE, &ji);
	if (!mono_threads_are_safepoints_enabled ())
		mono_thread_info_set_is_async_context (FALSE);
	return ji;
}

typedef struct {
	MonoInternalThread *thread;
	gboolean install_async_abort;
	MonoThreadInfoInterruptToken *interrupt_token;
} AbortThreadData;

static SuspendThreadResult
async_abort_critical (MonoThreadInfo *info, gpointer ud)
{
	AbortThreadData *data = (AbortThreadData *)ud;
	MonoInternalThread *thread = data->thread;
	MonoJitInfo *ji = NULL;
	gboolean protected_wrapper;
	gboolean running_managed;

	if (mono_get_eh_callbacks ()->mono_install_handler_block_guard (mono_thread_info_get_suspend_state (info)))
		return MonoResumeThread;

	/*someone is already interrupting it*/
	if (!mono_thread_set_interruption_requested (thread))
		return MonoResumeThread;

	ji = mono_thread_info_get_last_managed (info);
	protected_wrapper = ji && !ji->is_trampoline && !ji->async && mono_threads_is_critical_method (mono_jit_info_get_method (ji));
	running_managed = mono_jit_info_match (ji, MONO_CONTEXT_GET_IP (&mono_thread_info_get_suspend_state (info)->ctx));

	if (!protected_wrapper && running_managed) {
		/*We are in managed code*/
		/*Set the thread to call */
		if (data->install_async_abort)
			mono_thread_info_setup_async_call (info, self_interrupt_thread, NULL);
		return MonoResumeThread;
	} else {
		/* 
		 * This will cause waits to be broken.
		 * It will also prevent the thread from entering a wait, so if the thread returns
		 * from the wait before it receives the abort signal, it will just spin in the wait
		 * functions in the io-layer until the signal handler calls QueueUserAPC which will
		 * make it return.
		 */
		data->interrupt_token = mono_thread_info_prepare_interrupt (info);

		return MonoResumeThread;
	}
}

static void
async_abort_internal (MonoInternalThread *thread, gboolean install_async_abort)
{
	AbortThreadData data;

	g_assert (thread != mono_thread_internal_current ());

	data.thread = thread;
	data.install_async_abort = install_async_abort;
	data.interrupt_token = NULL;

	mono_thread_info_safe_suspend_and_run (thread_get_tid (thread), TRUE, async_abort_critical, &data);
	if (data.interrupt_token)
		mono_thread_info_finish_interrupt (data.interrupt_token);
	/*FIXME we need to wait for interruption to complete -- figure out how much into interruption we should wait for here*/
}

static void
self_abort_internal (MonoError *error)
{
	MonoException *exc;

	error_init (error);

	/* FIXME this is insanely broken, it doesn't cause interruption to happen synchronously
	 * since passing FALSE to mono_thread_request_interruption makes sure it returns NULL */

	/*
	Self aborts ignore the protected block logic and raise the TAE regardless. This is verified by one of the tests in mono/tests/abort-cctor.cs.
	*/
	exc = mono_thread_request_interruption (TRUE);
	if (exc)
		mono_error_set_exception_instance (error, exc);
	else
		mono_thread_info_self_interrupt ();
}

typedef struct {
	MonoInternalThread *thread;
	gboolean interrupt;
	MonoThreadInfoInterruptToken *interrupt_token;
} SuspendThreadData;

static SuspendThreadResult
async_suspend_critical (MonoThreadInfo *info, gpointer ud)
{
	SuspendThreadData *data = (SuspendThreadData *)ud;
	MonoInternalThread *thread = data->thread;
	MonoJitInfo *ji = NULL;
	gboolean protected_wrapper;
	gboolean running_managed;

	ji = mono_thread_info_get_last_managed (info);
	protected_wrapper = ji && !ji->is_trampoline && !ji->async && mono_threads_is_critical_method (mono_jit_info_get_method (ji));
	running_managed = mono_jit_info_match (ji, MONO_CONTEXT_GET_IP (&mono_thread_info_get_suspend_state (info)->ctx));

	if (running_managed && !protected_wrapper) {
		if (mono_threads_are_safepoints_enabled ()) {
			mono_thread_info_setup_async_call (info, self_interrupt_thread, NULL);
			return MonoResumeThread;
		} else {
			thread->state &= ~ThreadState_SuspendRequested;
			thread->state |= ThreadState_Suspended;
			return KeepSuspended;
		}
	} else {
		mono_thread_set_interruption_requested (thread);
		if (data->interrupt)
			data->interrupt_token = mono_thread_info_prepare_interrupt ((MonoThreadInfo *)thread->thread_info);

		return MonoResumeThread;
	}
}

/* LOCKING: called with @thread synch_cs held, and releases it */
static void
async_suspend_internal (MonoInternalThread *thread, gboolean interrupt)
{
	SuspendThreadData data;

	g_assert (thread != mono_thread_internal_current ());

	// MOSTLY_ASYNC_SAFE_PRINTF ("ASYNC SUSPEND thread %p\n", thread_get_tid (thread));

	thread->self_suspended = FALSE;

	data.thread = thread;
	data.interrupt = interrupt;
	data.interrupt_token = NULL;

	mono_thread_info_safe_suspend_and_run (thread_get_tid (thread), interrupt, async_suspend_critical, &data);
	if (data.interrupt_token)
		mono_thread_info_finish_interrupt (data.interrupt_token);

	UNLOCK_THREAD (thread);
}

/* LOCKING: called with @thread synch_cs held, and releases it */
static void
self_suspend_internal (void)
{
	MonoInternalThread *thread;
	MonoOSEvent *event;
	MonoOSEventWaitRet res;

	thread = mono_thread_internal_current ();

	// MOSTLY_ASYNC_SAFE_PRINTF ("SELF SUSPEND thread %p\n", thread_get_tid (thread));

	thread->self_suspended = TRUE;

	thread->state &= ~ThreadState_SuspendRequested;
	thread->state |= ThreadState_Suspended;

	UNLOCK_THREAD (thread);

	event = thread->suspended;

	MONO_ENTER_GC_SAFE;
	res = mono_os_event_wait_one (event, MONO_INFINITE_WAIT, TRUE);
	g_assert (res == MONO_OS_EVENT_WAIT_RET_SUCCESS_0 || res == MONO_OS_EVENT_WAIT_RET_ALERTED);
	MONO_EXIT_GC_SAFE;
}

static void
suspend_for_shutdown_async_call (gpointer unused)
{
	for (;;)
		mono_thread_info_yield ();
}

static SuspendThreadResult
suspend_for_shutdown_critical (MonoThreadInfo *info, gpointer unused)
{
	mono_thread_info_setup_async_call (info, suspend_for_shutdown_async_call, NULL);
	return MonoResumeThread;
}

void
mono_thread_internal_suspend_for_shutdown (MonoInternalThread *thread)
{
	g_assert (thread != mono_thread_internal_current ());

	mono_thread_info_safe_suspend_and_run (thread_get_tid (thread), FALSE, suspend_for_shutdown_critical, NULL);
}

/**
 * mono_thread_is_foreign:
 * \param thread the thread to query
 *
 * This function allows one to determine if a thread was created by the mono runtime and has
 * a well defined lifecycle or it's a foreign one, created by the native environment.
 *
 * \returns TRUE if \p thread was not created by the runtime.
 */
mono_bool
mono_thread_is_foreign (MonoThread *thread)
{
	MonoThreadInfo *info = (MonoThreadInfo *)thread->internal_thread->thread_info;
	return info->runtime_thread == FALSE;
}

#ifndef HOST_WIN32
static void
threads_native_thread_join_lock (gpointer tid, gpointer value)
{
	pthread_t thread = (pthread_t)tid;
	if (thread != pthread_self ()) {
		MONO_ENTER_GC_SAFE;
		/* This shouldn't block */
		mono_threads_join_lock ();
		mono_native_thread_join (thread);
		mono_threads_join_unlock ();
		MONO_EXIT_GC_SAFE;
	}
}
static void
threads_native_thread_join_nolock (gpointer tid, gpointer value)
{
	pthread_t thread = (pthread_t)tid;
	MONO_ENTER_GC_SAFE;
	mono_native_thread_join (thread);
	MONO_EXIT_GC_SAFE;
}

static void
threads_add_joinable_thread_nolock (gpointer tid)
{
	g_hash_table_insert (joinable_threads, tid, tid);
}
#else
static void
threads_native_thread_join_lock (gpointer tid, gpointer value)
{
	MonoNativeThreadId thread_id = (MonoNativeThreadId)(guint64)tid;
	HANDLE thread_handle = (HANDLE)value;
	if (thread_id != GetCurrentThreadId () && thread_handle != NULL && thread_handle != INVALID_HANDLE_VALUE) {
		MONO_ENTER_GC_SAFE;
		/* This shouldn't block */
		mono_threads_join_lock ();
		mono_native_thread_join_handle (thread_handle, TRUE);
		mono_threads_join_unlock ();
		MONO_EXIT_GC_SAFE;
	}
}

static void
threads_native_thread_join_nolock (gpointer tid, gpointer value)
{
	HANDLE thread_handle = (HANDLE)value;
	MONO_ENTER_GC_SAFE;
	mono_native_thread_join_handle (thread_handle, TRUE);
	MONO_EXIT_GC_SAFE;
}

static void
threads_add_joinable_thread_nolock (gpointer tid)
{
	g_hash_table_insert (joinable_threads, tid, (gpointer)OpenThread (SYNCHRONIZE, TRUE, (MonoNativeThreadId)(guint64)tid));
}
#endif

static void
threads_add_pending_joinable_thread (gpointer tid)
{
	joinable_threads_lock ();

	if (!pending_joinable_threads)
		pending_joinable_threads = g_hash_table_new (NULL, NULL);

	gpointer orig_key;
	gpointer value;

	if (!g_hash_table_lookup_extended (pending_joinable_threads, tid, &orig_key, &value)) {
		g_hash_table_insert (pending_joinable_threads, tid, tid);
		UnlockedIncrement (&pending_joinable_thread_count);
	}

	joinable_threads_unlock ();
}

static void
threads_add_pending_joinable_runtime_thread (MonoThreadInfo *mono_thread_info)
{
	g_assert (mono_thread_info);

	if (mono_thread_info->runtime_thread) {
		threads_add_pending_joinable_thread ((gpointer)(MONO_UINT_TO_NATIVE_THREAD_ID (mono_thread_info_get_tid (mono_thread_info))));
	}
}

static void
threads_remove_pending_joinable_thread_nolock (gpointer tid)
{
	gpointer orig_key;
	gpointer value;

	if (pending_joinable_threads && g_hash_table_lookup_extended (pending_joinable_threads, tid, &orig_key, &value)) {
		g_hash_table_remove (pending_joinable_threads, tid);
		if (UnlockedDecrement (&pending_joinable_thread_count) == 0)
			mono_os_cond_broadcast (&zero_pending_joinable_thread_event);
	}
}

static gboolean
threads_wait_pending_joinable_threads (uint32_t timeout)
{
	if (UnlockedRead (&pending_joinable_thread_count) > 0) {
		joinable_threads_lock ();
		if (timeout == MONO_INFINITE_WAIT) {
			while (UnlockedRead (&pending_joinable_thread_count) > 0)
				mono_os_cond_wait (&zero_pending_joinable_thread_event, &joinable_threads_mutex);
		} else {
			gint64 start = mono_msec_ticks ();
			gint64 elapsed = 0;
			while (UnlockedRead (&pending_joinable_thread_count) > 0 && elapsed < timeout) {
				mono_os_cond_timedwait (&zero_pending_joinable_thread_event, &joinable_threads_mutex, timeout - (uint32_t)elapsed);
				elapsed = mono_msec_ticks () - start;
			}
		}
		joinable_threads_unlock ();
	}

	return UnlockedRead (&pending_joinable_thread_count) == 0;
}

static void
threads_add_unique_joinable_thread_nolock (gpointer tid)
{
	if (!joinable_threads)
		joinable_threads = g_hash_table_new (NULL, NULL);

	gpointer orig_key;
	gpointer value;

	if (!g_hash_table_lookup_extended (joinable_threads, tid, &orig_key, &value)) {
		threads_add_joinable_thread_nolock (tid);
		UnlockedIncrement (&joinable_thread_count);
	}
}

void
mono_threads_add_joinable_runtime_thread (gpointer thread_info)
{
	g_assert (thread_info);
	MonoThreadInfo *mono_thread_info = (MonoThreadInfo*)thread_info;

	if (mono_thread_info->runtime_thread) {
		gpointer tid = (gpointer)(MONO_UINT_TO_NATIVE_THREAD_ID (mono_thread_info_get_tid (mono_thread_info)));

		joinable_threads_lock ();

		// Add to joinable thread list, if not already included.
		threads_add_unique_joinable_thread_nolock (tid);

		// Remove thread from pending joinable list, if present.
		threads_remove_pending_joinable_thread_nolock (tid);

		joinable_threads_unlock ();

		mono_gc_finalize_notify ();
	}
}

/*
 * mono_add_joinable_thread:
 *
 *   Add TID to the list of joinable threads.
 * LOCKING: Acquires the threads lock.
 */
void
mono_threads_add_joinable_thread (gpointer tid)
{
	/*
	 * We cannot detach from threads because it causes problems like
	 * 2fd16f60/r114307. So we collect them and join them when
	 * we have time (in the finalizer thread).
	 */
	joinable_threads_lock ();
	threads_add_unique_joinable_thread_nolock (tid);
	joinable_threads_unlock ();

	mono_gc_finalize_notify ();
}

/*
 * mono_threads_join_threads:
 *
 *   Join all joinable threads. This is called from the finalizer thread.
 * LOCKING: Acquires the threads lock.
 */
void
mono_threads_join_threads (void)
{
	GHashTableIter iter;
	gpointer key;
	gpointer value;
	gboolean found;

	/* Fastpath */
	if (!UnlockedRead (&joinable_thread_count))
		return;

	while (TRUE) {
		joinable_threads_lock ();
		found = FALSE;
		if (g_hash_table_size (joinable_threads)) {
			g_hash_table_iter_init (&iter, joinable_threads);
			g_hash_table_iter_next (&iter, &key, (void**)&value);
			g_hash_table_remove (joinable_threads, key);
			UnlockedDecrement (&joinable_thread_count);
			found = TRUE;
		}
		joinable_threads_unlock ();
		if (found)
			threads_native_thread_join_lock (key, value);
		else
			break;
	}
}

/*
 * mono_thread_join:
 *
 *   Wait for thread TID to exit.
 * LOCKING: Acquires the threads lock.
 */
void
mono_thread_join (gpointer tid)
{
	gboolean found = FALSE;
	gpointer orig_key;
	gpointer value;

	joinable_threads_lock ();
	if (!joinable_threads)
		joinable_threads = g_hash_table_new (NULL, NULL);

	if (g_hash_table_lookup_extended (joinable_threads, tid, &orig_key, &value)) {
		g_hash_table_remove (joinable_threads, tid);
		UnlockedDecrement (&joinable_thread_count);
		found = TRUE;
	}
	joinable_threads_unlock ();

	if (!found)
		return;

	threads_native_thread_join_nolock (tid, value);
}

void
mono_thread_internal_unhandled_exception (MonoObject* exc)
{
	MonoClass *klass = exc->vtable->klass;
	if (is_threadabort_exception (klass)) {
		mono_thread_internal_reset_abort (mono_thread_internal_current ());
	} else if (!is_appdomainunloaded_exception (klass)
		&& mono_runtime_unhandled_exception_policy_get () == MONO_UNHANDLED_POLICY_CURRENT) {
		mono_unhandled_exception (exc);
		if (mono_environment_exitcode_get () == 1) {
			mono_environment_exitcode_set (255);
			mono_invoke_unhandled_exception_hook (exc);
			g_assert_not_reached ();
		}
	}
}

void
ves_icall_System_Threading_Thread_GetStackTraces (MonoArray **out_threads, MonoArray **out_stack_traces)
{
	ERROR_DECL (error);
	mono_threads_get_thread_dump (out_threads, out_stack_traces, error);
	mono_error_set_pending_exception (error);
}

/*
 * mono_threads_attach_coop_internal: called by native->managed wrappers
 *
 *  - @cookie:
 *    - blocking mode: contains gc unsafe transition cookie
 *    - non-blocking mode: contains random data
 *  - @stackdata: semi-opaque struct: stackpointer and function_name
 *  - @return: the original domain which needs to be restored, or NULL.
 */
MonoDomain*
mono_threads_attach_coop_internal (MonoDomain *domain, gpointer *cookie, MonoStackData *stackdata)
{
	MonoDomain *orig;
	MonoThreadInfo *info;
	gboolean external;

	orig = mono_domain_get ();

	if (!domain) {
		/* Happens when called from AOTed code which is only used in the root domain. */
		domain = mono_get_root_domain ();
		g_assert (domain);
	}

	/* On coop, when we detached, we moved the thread from  RUNNING->BLOCKING.
	 * If we try to reattach we do a BLOCKING->RUNNING transition.  If the thread
	 * is fresh, mono_thread_attach() will do a STARTING->RUNNING transition so
	 * we're only responsible for making the cookie. */
	if (mono_threads_is_blocking_transition_enabled ())
		external = !(info = mono_thread_info_current_unchecked ()) || !mono_thread_info_is_live (info);

	if (!mono_thread_internal_current ()) {
		mono_thread_attach (domain);

		// #678164
		mono_thread_set_state (mono_thread_internal_current (), ThreadState_Background);
	}

	if (orig != domain)
		mono_domain_set (domain, TRUE);

	if (mono_threads_is_blocking_transition_enabled ()) {
		if (external) {
			/* mono_thread_attach put the thread in RUNNING mode from STARTING, but we need to
			 * return the right cookie. */
			*cookie = mono_threads_enter_gc_unsafe_region_cookie ();
		} else {
			/* thread state (BLOCKING|RUNNING) -> RUNNING */
			*cookie = mono_threads_enter_gc_unsafe_region_internal (stackdata);
		}
	}

	return orig;
}

/*
 * mono_threads_attach_coop: called by native->managed wrappers
 *
 *  - @dummy:
 *    - blocking mode: contains gc unsafe transition cookie
 *    - non-blocking mode: contains random data
 *    - a pointer to stack, used for some checks
 *  - @return: the original domain which needs to be restored, or NULL.
 */
gpointer
mono_threads_attach_coop (MonoDomain *domain, gpointer *dummy)
{
	MONO_STACKDATA (stackdata);
	stackdata.stackpointer = dummy;
	return mono_threads_attach_coop_internal (domain, dummy, &stackdata);
}

/*
 * mono_threads_detach_coop_internal: called by native->managed wrappers
 *
 *  - @orig: the original domain which needs to be restored, or NULL.
 *  - @stackdata: semi-opaque struct: stackpointer and function_name
 *  - @cookie:
 *    - blocking mode: contains gc unsafe transition cookie
 *    - non-blocking mode: contains random data
 */
void
mono_threads_detach_coop_internal (MonoDomain *orig, gpointer cookie, MonoStackData *stackdata)
{
	MonoDomain *domain = mono_domain_get ();
	g_assert (domain);

	if (mono_threads_is_blocking_transition_enabled ()) {
		/* it won't do anything if cookie is NULL
		 * thread state RUNNING -> (RUNNING|BLOCKING) */
		mono_threads_exit_gc_unsafe_region_internal (cookie, stackdata);
	}

	if (orig != domain) {
		if (!orig)
			mono_domain_unset ();
		else
			mono_domain_set (orig, TRUE);
	}
}

/*
 * mono_threads_detach_coop: called by native->managed wrappers
 *
 *  - @orig: the original domain which needs to be restored, or NULL.
 *  - @dummy:
 *    - blocking mode: contains gc unsafe transition cookie
 *    - non-blocking mode: contains random data
 *    - a pointer to stack, used for some checks
 */
void
mono_threads_detach_coop (gpointer orig, gpointer *dummy)
{
	MONO_STACKDATA (stackdata);
	stackdata.stackpointer = dummy;
	mono_threads_detach_coop_internal ((MonoDomain*)orig, *dummy, &stackdata);
}

#if 0
/* Returns TRUE if the current thread is ready to be interrupted. */
gboolean
mono_threads_is_ready_to_be_interrupted (void)
{
	MonoInternalThread *thread;

	thread = mono_thread_internal_current ();
	LOCK_THREAD (thread);
	if (thread->state & (ThreadState_SuspendRequested | ThreadState_AbortRequested)) {
		UNLOCK_THREAD (thread);
		return FALSE;
	}

	if (mono_thread_get_abort_prot_block_count (thread) || mono_get_eh_callbacks ()->mono_current_thread_has_handle_block_guard ()) {
		UNLOCK_THREAD (thread);
		return FALSE;
	}

	UNLOCK_THREAD (thread);
	return TRUE;
}
#endif

void
mono_thread_internal_describe (MonoInternalThread *internal, GString *text)
{
	g_string_append_printf (text, ", thread handle : %p", internal->handle);

	if (internal->thread_info) {
		g_string_append (text, ", state : ");
		mono_thread_info_describe_interrupt_token ((MonoThreadInfo*) internal->thread_info, text);
	}

	if (internal->owned_mutexes) {
		int i;

		g_string_append (text, ", owns : [");
		for (i = 0; i < internal->owned_mutexes->len; i++)
			g_string_append_printf (text, i == 0 ? "%p" : ", %p", g_ptr_array_index (internal->owned_mutexes, i));
		g_string_append (text, "]");
	}
}

gboolean
mono_thread_internal_is_current (MonoInternalThread *internal)
{
	g_assert (internal);
	return mono_native_thread_id_equals (mono_native_thread_id_get (), MONO_UINT_TO_NATIVE_THREAD_ID (internal->tid));
}<|MERGE_RESOLUTION|>--- conflicted
+++ resolved
@@ -3789,18 +3789,14 @@
 		}
 	}
 
-<<<<<<< HEAD
-	fprintf (stderr, "%s", text->str);
-=======
-	g_print ("%s", text->str);
->>>>>>> 5edc0db0
+	g_printerr ("%s", text->str);
 
 #if PLATFORM_WIN32 && TARGET_WIN32 && _DEBUG
 	OutputDebugStringA(text->str);
 #endif
 
 	g_string_free (text, TRUE);
-	fflush (stdout);
+	fflush (stderr);
 }
 
 void
@@ -3812,12 +3808,7 @@
 
 	if (!thread_dump_requested)
 		return;
-
-<<<<<<< HEAD
-	fprintf (stderr, "Full thread dump:\n");
-=======
-	g_print ("Full thread dump:\n");
->>>>>>> 5edc0db0
+	g_printerr ("Full thread dump:\n");
 
 	/* Make a copy of the threads hash to avoid doing work inside threads_lock () */
 	nthreads = collect_threads (thread_array, 128);
@@ -3831,7 +3822,7 @@
 
 	g_free (ud.frames);
 
-	fprintf (stderr, "\n");
+	g_printerr ("\n");
 
 	thread_dump_requested = FALSE;
 }
